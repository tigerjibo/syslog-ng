dnl Process this file with autoconf to produce a configure script.
dnl
dnl There are a couple of environment defined variables which this script
dnl makes use of in addition to the standard CFLAGS/LDFLAGS/etc. These are:
dnl
dnl RELEASE_TAG        - Debian release tag which is put to debian/changelog
dnl SNAPSHOT_VERSION   - snapshot version to add to version number
dnl BINARY_BRANCH      - the value is added to all source/binary packages
dnl SOURCE_REVISION    - Revision of the source-tree, will added to the version string
dnl
AC_INIT(syslog-ng/main.c)
AC_CONFIG_MACRO_DIR([m4])

dnl ***************************************************************************
dnl definitions

PACKAGE="syslog-ng"
VERSION="`cat $srcdir/VERSION`"

dnl ***************************************************************************
dnl dependencies

GLIB_MIN_VERSION="2.10.1"
EVTLOG_MIN_VERSION="0.2.12"
OPENSSL_MIN_VERSION="0.9.8"
LIBDBI_MIN_VERSION="0.8.0"
IVYKIS_MIN_VERSION="0.18"
JSON_C_MIN_VERSION="0.7"
JSON_GLIB_MIN_VERSION="0.12"
PCRE_MIN_VERSION="6.1"

dnl ***************************************************************************
dnl Initial setup

ostype=`uname -s`

if test -r $srcdir/dist.conf; then
        # read defaults, dist.conf does not change
        # values for parameters that are already set
        . $srcdir/dist.conf
fi

if test -z "$RELEASE_TAG"; then
        RELEASE_TAG=unstable
fi


if test "`uname -s`" = "Linux";then
        CURRDATE=`date -R`
else
        CURRDATE=`date +"%a, %d %b %Y %H:%M:%S %Z"`
fi

AM_INIT_AUTOMAKE($PACKAGE, $VERSION, no-define)
if test -n "$SNAPSHOT_VERSION"; then
	VERSION=$VERSION+$SNAPSHOT_VERSION
fi

if test "x$prefix" = "xNONE"; then
        prefix=$ac_default_prefix
fi
if test "x$exec_prefix" = "xNONE"; then
        exec_prefix='${prefix}'
fi
pidfiledir='${localstatedir}'
moduledir='${exec_prefix}/lib/syslog-ng'

AM_CONFIG_HEADER(config.h)

dnl ***************************************************************************
dnl Arguments

AC_ARG_WITH(libnet,
   [  --with-libnet=path      use path to libnet-config script],
   ,
   [with_libnet=""])

AC_ARG_WITH(pidfile-dir,
   [  --with-pidfile-dir=path   Use path as the directory for storing pidfiles],
   pidfiledir=$with_pidfile_dir)

AC_ARG_WITH(module-dir,
   [  --with-module-dir=path   Use path as the list of directories looked up when searching for modules],
   moduledir=$with_module_dir)
	
AC_ARG_WITH(timezone-dir,
   [  --with-timezone-dir=path   Use path as the directory to get the timezone files],
   timezonedir=$with_timezone_dir)

AC_ARG_WITH(default-modules,
   [  --with-default-modules="mod1,mod2,mod3"   Use these as the list of automatically loaded modules],
   default_modules=$default_modules, default_modules="auto")

AC_ARG_WITH(ld-library-path,
   [  --with-ld-library-path=path  Set LD_LIBRARY_PATH during runtime to the value given],
   env_ld_library_path=$with_ld_library_path)

AC_ARG_ENABLE(debug, 
              [  --enable-debug      Enable debugging code.],, enable_debug="no")

AC_ARG_ENABLE(env-wrapper,
              [  --enable-env-wrapper    Enable wrapper program to set up various environment variables],, enable_env_wrapper=auto)

AC_ARG_ENABLE(gprof, 
              [  --enable-gprof      Enable gcc profiling.],, enable_gprof="no")

AC_ARG_ENABLE(memtrace, 
              [  --enable-memtrace   Enable alternative leak debugging code.])
              
AC_ARG_ENABLE(ssl,
              [  --enable-ssl        Enable SSL support.],,enable_ssl="auto")

AC_ARG_ENABLE(dynamic-linking,
              [  --enable-dynamic-linking        Link everything dynamically.],,enable_dynamic_linking="auto")

AC_ARG_ENABLE(mixed-linking,
              [  --enable-mixed-linking          Link 3rd party libraries statically, system libraries dynamically],,enable_mixed_linking="auto")

AC_ARG_ENABLE(ipv6,
              [  --enable-ipv6           Enable support for IPv6.],,enable_ipv6="auto")

AC_ARG_ENABLE(tcp-wrapper,
              [  --enable-tcp-wrapper    Enable support for TCP wrappers.],,enable_tcp_wrapper="auto")

AC_ARG_ENABLE(spoof-source,
              [  --enable-spoof-source   Enable support for spoofed source addresses.]
              ,,enable_spoof_source="auto")

AC_ARG_ENABLE(sun-streams,
              [  --enable-sun-streams    Enable support for Solaris /dev/log STREAMS device.]
              ,,enable_sun_streams="auto")

AC_ARG_ENABLE(sql,
	      [  --enable-sql            Enable support for SQL destinations. (default: auto)]
	      ,,enable_sql="auto")

AC_ARG_ENABLE(pacct,
              [  --enable-pacct          Enable support for reading Process Accounting files (EXPERIMENTAL, Linux only).]
              ,,enable_pacct="no")

AC_ARG_ENABLE(linux-caps,
              [  --enable-linux-caps     Enable support for managing Linux capabilities (default: auto)]
              ,,enable_linux_caps="auto")

AC_ARG_ENABLE(pcre,
              [  --enable-pcre           Enable support for Perl Compatible Regular Expressions (default: auto)]
              ,,enable_pcre="auto")

AC_ARG_ENABLE(gcov,
              [  --enable-gcov           Enable coverage profiling (default: no)]
              ,,enable_gcov="no")

AC_ARG_ENABLE(mongodb,
	      [  --enable-mongodb        Enable mongodb destination (default: auto)]
              ,,enable_mongodb="auto")

AC_ARG_WITH(libmongo-client,
              [  --with-libmongo-client=[system/internal]
                                         Link against the system supplied or the builting libmongo-client library.]
              ,,with_libmongo_client="internal")

AC_ARG_WITH(ivykis,
              [  --with-ivykis=[system/internal]
                                         Link against the system supplied or the builting ivykis library.]
              ,,with_ivykis="internal")

AC_ARG_WITH(json,
              [  --with-json=[json-c/json-glib/auto]
                                         Use the JSON implementation specified]
              ,,with_json="auto")

AC_ARG_ENABLE(json,
              [  --enable-json           Enable support for JSON template formatting (default: auto)]
              ,,enable_json="auto")

AC_ARG_ENABLE(systemd,
              [  --enable-systemd        Enable systemd support (default: auto)]
              ,,enable_systemd="auto")


dnl ***************************************************************************
dnl Checks for programs.
AC_PROG_CC
AM_PROG_CC_STDC
AC_PROG_CC_C99
if test "x$ac_cv_prog_cc_c99" = "xno"; then
	AC_MSG_ERROR("C99 standard compliant C compiler required. Try GCC 3.x or later.")
fi
AC_PROG_YACC
AM_PROG_LEX
AC_PROG_MAKE_SET
PKG_PROG_PKG_CONFIG
LT_INIT([dlopen disable-static])

dnl ***************************************************************************
dnl Validate yacc

yacc_ok=1
if echo "$YACC" | grep bison > /dev/null; then
	# NOTE: m4 removes [], that's why it needs to be escaped
	bison_version=[`$YACC --version | head -1 | sed -e 's/[^0-9.]*\([0-9.]\+\)$/\1/'`]
	bison_version_major=`echo $bison_version | cut -d. -f1`
	bison_version_minor=`echo $bison_version | cut -d. -f2`
	if test "$bison_version_major" -lt 2 -o "$bison_version_minor" -lt 4; then
		yacc_ok=0
	fi
else
	yacc_ok=0
fi

if test $yacc_ok = 0; then
	if test -f $srcdir/lib/cfg-grammar.c || test -f lib/cfg-grammar.c; then
		AC_MSG_WARN([No proper bison found, you'll not be able to change lib/cfg-grammar.y])
	else
		AC_MSG_ERROR([syslog-ng requires bison 2.4 or later (traditional yacc is not enough). Your source tree seems to be from git, which doesn't have lib/cfg-grammar.c. Please install bison or use a distribution tarball.])
	fi
fi

dnl ***************************************************************************
dnl Validate flex

if $LEX --version | grep "flex" >/dev/null; then
	lex_ok=1
else
	lex_ok=0
fi

if test $lex_ok = 0 ; then
	if test -f $srcdir/lib/cfg-lex.c || test -f lib/cfg-lex.c; then
		AC_MSG_WARN([No flex found, you'll not be able to change lib/cfg-lex.l])
	else
		AC_MSG_ERROR([syslog-ng requires flex in order to generate its config lexer. Your source tree seems to be from git, which doesn't have lib/cfg-lex.c. Please install flex or use a distribution tarball.])
	fi
fi

dnl ***************************************************************************
dnl Set up CFLAGS

if test "x$ac_compiler_gnu" = "xyes"; then
        CFLAGS="${CFLAGS} -Wall"
        if test "x$enable_debug" = "xyes"; then
                CFLAGS="${ac_cv_env_CFLAGS_value} -Wall -g"
        fi

        if test "x$enable_gprof" = "xyes"; then
                CFLAGS="${CFLAGS} -pg"
        fi
        if test "x$enable_gcov" = "xyes"; then
                CFLAGS="${CFLAGS} -fprofile-arcs -ftest-coverage"
        fi
fi

AX_CFLAGS_GCC_OPTION(-Wno-pointer-sign, CFLAGS_NOWARN_POINTER_SIGN)

AC_SYS_LARGEFILE

# FIXME: skip tests on unsupported platforms/architectures...
case "$ostype" in
	HP-UX)
		if $CC -v 2>&1 | grep gcc > /dev/null; then
			CFLAGS="${CFLAGS} -U_XOPEN_SOURCE -U_XOPEN_SOURCE_EXTENDED -D_HPUX_SOURCE"
			LDFLAGS="${LDFLAGS} -lcl"
			AC_DEFINE(HAVE_BROKEN_PREAD, 1, [define if your platform has a broken pread/pwrite (e.g. HP-UX)])
			AC_MSG_WARN([NOTE: on HP-UX with gcc, you might need to edit sys/socket.h manually or you'll get compilation errors])
		fi
		;;
	AIX)
		if test "$ac_cv_sys_large_files" -ne 0; then
			CFLAGS="${CFLAGS} -D_LARGE_FILES=1"
		fi

                # NOTE: The -brtl option to the linker must be set before calling the
                # configure script, as otherwise the generated libtool will behave
                # differently. We need the runtime linker during execution (hence the
                # -brtl) to load external modules. Also, please note that with -brtl the
                # linker behaves similarly to what is expected on other UNIX systems,
                # without it, it refuses to link an .so in if there's no reference from
                # the main program, even if there is a proper -llibname option.
		LDFLAGS="$LDFLAGS -Wl,-brtl"
		MODULE_LDFLAGS="-avoid-version -module"
		;;
	OSF1)
		CFLAGS="${CFLAGS} -D_XOPEN_SOURCE=500 -D_XOPEN_SOURCE_EXTENDED -D_OSF_SOURCE -D_POSIX_C_SOURCE"
		;;
esac 

if test "$enable_dynamic_linking" = "auto" -a "$enable_mixed_linking" = "auto"; then
	enable_dynamic_linking="yes"
	enable_mixed_linking="no"
fi

linkopts=0
if test "x$enable_dynamic_linking" = "xyes"; then
       linkopts=`expr $linkopts + 1`
fi
if test "x$enable_mixed_linking" = "xyes"; then
       linkopts=`expr $linkopts + 1`
fi

if test "$linkopts" -gt 1; then
       AC_MSG_ERROR([You cannot specify multiple linking options at the same time (--enable-dynamic-linking, --enable-mixed-linking).])
fi

if test "x$enable_dynamic_linking" = "xyes"; then
	enable_dynamic_linking="yes"
	enable_mixed_linking="no"
	linking_mode="dynamic"
elif test "x$enable_mixed_linking" = "xyes"; then
	enable_dynamic_linking="no"
	enable_mixed_linking="yes"
	linking_mode="mixed"
fi

dnl ***************************************************************************
dnl Is the __thread keyword available?
dnl ***************************************************************************

AC_LINK_IFELSE([AC_LANG_PROGRAM(
[[#include <pthread.h>
__thread int a;
]],
[a=0;])],
[ac_cv_have_tls=yes; AC_DEFINE_UNQUOTED(HAVE_THREAD_KEYWORD, 1, "Whether Transport Layer Security is supported by the system")])

dnl ***************************************************************************
dnl How to do static linking?
dnl ***************************************************************************

AC_MSG_CHECKING(how to enable static linking for certain libraries)
ldversion=`ld -V 2>&1 | head -1`
if echo $ldversion | egrep "GNU|Solaris" > /dev/null; then
        LD_START_STATIC="-Wl,-Bstatic"
        LD_END_STATIC="-Wl,-Bdynamic"
        AC_MSG_RESULT(GNU or Solaris)
elif test $ostype = "HP-UX" > /dev/null; then
        LD_START_STATIC="-Wl,-a,archive"
        LD_END_STATIC="-Wl,-a,shared_archive"
        AC_MSG_RESULT(HP-UX)
elif test "$ostype" = "AIX"; then
        LD_START_STATIC="-Wl,-bstatic"
        LD_END_STATIC="-Wl,-bdynamic"
        AC_MSG_RESULT(AIX)
else
        LD_START_STATIC=""
        LD_END_STATIC=""
        AC_MSG_RESULT([no clues, linking everything dynamically, please send appropriate ld arguments to syslog-ng@lists.balabit.hu])
fi

dnl ***************************************************************************
dnl Miscellanneous headers
dnl ***************************************************************************

AC_HEADER_STDC
AC_CHECK_HEADER(dmalloc.h)
AC_CHECK_HEADERS(strings.h getopt.h stropts.h sys/strlog.h door.h sys/capability.h sys/prctl.h)
AC_CHECK_HEADERS(tcpd.h)


dnl ***************************************************************************
dnl Header checks
dnl ***************************************************************************

dnl Checks for typedefs, structures, and compiler characteristics.
AC_STRUCT_TM

AC_CACHE_CHECK(for SO_ACCEPTCONN, blb_cv_c_so_acceptconn,
  [AC_EGREP_CPP(SO_ACCEPTCONN,
[
#include <sys/types.h>
#include <socket.h>
SO_ACCEPTCONN
],
  blb_cv_c_so_acceptconn=no, blb_cv_c_so_acceptconn=yes)])

if test "x$blb_cv_c_so_acceptconn" = "xyes"; then
        AC_DEFINE(HAVE_SO_ACCEPTCONN, 1, [SO_ACCEPTCONN is present])
fi

AC_CHECK_MEMBER(struct tm.tm_gmtoff,AC_DEFINE(HAVE_STRUCT_TM_TM_GMTOFF,1,[Whether you have tm_gmtoff field in struct tm]),,[
#if TM_IN_SYS_TIME
#include <sys/time.h>
#else
#include <time.h>
#endif])

AC_CACHE_CHECK(for I_CONSLOG, blb_cv_c_i_conslog,
  [AC_EGREP_CPP(I_CONSLOG,
[
#include <sys/strlog.h>
I_CONSLOG
],
  blb_cv_c_i_conslog=no, blb_cv_c_i_conslog=yes)])

old_CPPFLAGS=$CPPFLAGS
CPPFLAGS=-D_GNU_SOURCE
AC_CACHE_CHECK(for O_LARGEFILE, blb_cv_c_o_largefile,
  [AC_EGREP_CPP(O_LARGEFILE,
[
#include <fcntl.h>
O_LARGEFILE
],
  blb_cv_c_o_largefile=no, blb_cv_c_o_largefile=yes)])
CPPFLAGS=$old_CPPFLAGS

if test "x$blb_cv_c_o_largefile" = "xyes"; then
        AC_DEFINE(HAVE_O_LARGEFILE, 1, [O_LARGEFILE is present])
fi

AC_CACHE_CHECK(for struct sockaddr_storage, blb_cv_c_struct_sockaddr_storage,
  [AC_EGREP_HEADER([sockaddr_storage], sys/socket.h, blb_cv_c_struct_sockaddr_storage=yes,blb_cv_c_struct_sockaddr_storage=no)])

if test "$blb_cv_c_struct_sockaddr_storage" = "yes"; then
	AC_DEFINE(HAVE_STRUCT_SOCKADDR_STORAGE,[1],[struct sockaddr_storage is present on your system])
fi

AC_CACHE_CHECK(for struct sockaddr_in6, blb_cv_c_struct_sockaddr_in6,
  [AC_EGREP_HEADER([sockaddr_in6], netinet/in.h, blb_cv_c_struct_sockaddr_in6=yes,blb_cv_c_struct_sockaddr_in6=no)])

AC_CACHE_CHECK(for PR_SET_KEEPCAPS, blb_cv_keepcaps,
  [AC_EGREP_CPP(PR_SET_KEEPCAPS, 
[
#include <sys/prctl.h>

PR_SET_KEEPCAPS
],
  blb_cv_keepcaps=no,
  blb_cv_keepcaps=yes)])

if test "x$blb_cv_keepcaps" = "xyes"; then
	AC_DEFINE(HAVE_PR_SET_KEEPCAPS, 1, [have PR_SET_KEEPCAPS])
fi


dnl ***************************************************************************
dnl Checks for libraries
AC_CHECK_LIB(door, door_create, BASE_LIBS="$BASE_LIBS -ldoor")
AC_CHECK_LIB(socket, socket, BASE_LIBS="$BASE_LIBS -lsocket")
AC_CHECK_LIB(rt, nanosleep, BASE_LIBS="$BASE_LIBS -lrt")
AC_CHECK_LIB(nsl, gethostbyname, BASE_LIBS="$BASE_LIBS -lnsl")
AC_CHECK_LIB(regex, regexec, REGEX_LIBS="-lregex")
AC_CHECK_LIB(resolv, res_init, RESOLV_LIBS="-lresolv")


if test "x$enable_linux_caps" = "xyes" -o "x$enable_linux_caps" = "xauto"; then
	AC_CHECK_LIB(cap, cap_set_proc, LIBCAP_LIBS="-lcap")
fi

AC_CHECK_FUNCS(strdup strtol strtoll strtoimax inet_aton inet_ntoa getopt_long getaddrinfo getutent pread pwrite strcasestr memrchr clock_gettime)

dnl ***************************************************************************
dnl libevtlog headers/libraries
dnl ***************************************************************************
PKG_CHECK_MODULES(EVTLOG, eventlog >= $EVTLOG_MIN_VERSION,,)

dnl ***************************************************************************
dnl libwrap headers/libraries
dnl ***************************************************************************

old_LIBS=$LIBS
AC_CACHE_CHECK(for TCP wrapper library,
                blb_cv_c_lwrap,

for libwrap in "-lwrap" "/usr/local/lib/libwrap.a"; do
        LIBS="$old_LIBS $libwrap"

        [AC_TRY_LINK(,
        [
}

int allow_severity;
int deny_severity;
extern int hosts_access(void);

int foo(void)
{
        hosts_access();
],
        [blb_cv_c_lwrap=$libwrap
        break],
        blb_cv_c_lwrap="")
done

])
LIBS=$old_LIBS
LIBWRAP_LIBS=$blb_cv_c_lwrap

if test "x$enable_tcp_wrapper" = "xauto"; then
	AC_MSG_CHECKING(whether to enable TCP wrapper support)
        if test "x$ac_cv_header_tcpd_h" = "xyes" -a "x$blb_cv_c_lwrap" != "x"; then
                enable_tcp_wrapper=yes
                AC_MSG_RESULT(yes)
        else
                LIBWRAP_LIBS=""
                AC_MSG_RESULT(no)
                enable_tcp_wrapper=no
        fi
elif test "x$enable_tcp_wrapper" != "xyes"; then
        LIBWRAP_LIBS=""
fi

dnl ***************************************************************************
dnl libdbi headers/libraries
dnl ***************************************************************************

AC_CHECK_LIB(dl, dlsym, DL_LIBS="-ldl")
PKG_CHECK_MODULES(LIBDBI, dbi >= $LIBDBI_MIN_VERSION, libdbi_pkgconfig_not_found="0", libdbi_pkgconfig_not_found="1")

if test "$libdbi_pkgconfig_not_found" -eq 1; then
	dnl if libdbi has no .pc file, try it without one
	AC_CHECK_LIB(dbi, dbi_initialize, LIBDBI_LIBS="-ldbi"; LIBDBI_CFLAGS="-I/usr/include")
fi

if test "x$enable_sql" = "xauto"; then
	AC_MSG_CHECKING(whether to enable SQL support)
	if test "x$LIBDBI_LIBS" != "x"; then
		enable_sql="yes"
		AC_MSG_RESULT(yes)
	else
		enable_sql="no"
		AC_MSG_RESULT(no)
	fi
fi

dnl ***************************************************************************
dnl GLib headers/libraries
dnl ***************************************************************************

GLIB_ADDONS="gmodule-2.0 gthread-2.0"
PKG_CHECK_MODULES(GLIB, glib-2.0 >= $GLIB_MIN_VERSION $GLIB_ADDONS,,)

if test "$linking_mode" != "dynamic"; then
	# strip out -ldl & -lrt as it cannot be linked statically
	GLIB_LIBS=`echo $GLIB_LIBS | tr ' ' '\n' | egrep -v "^(-ldld?)|(-lrt)$" | tr '\n' ' '`

	old_LIBS=$LIBS
	LIBS="$LD_START_STATIC $GLIB_LIBS $LD_END_STATIC $BASE_LIBS"
	AC_CHECK_FUNC(g_hash_table_new, blb_cv_static_glib=yes, blb_cv_static_glib=no)
	LIBS=$old_LIBS
fi

old_CPPFLAGS=$CPPFLAGS
CPPFLAGS="$GLIB_CFLAGS"

AC_CACHE_CHECK(sanity checking Glib headers,
               blb_cv_glib_sane,
[AC_TRY_RUN([
#include <glib.h>

int main()
{
  if (sizeof(long) != GLIB_SIZEOF_LONG)
    return 1;
  return 0;
}
],
blb_cv_glib_sane=yes,
blb_cv_glib_sane=no,
blb_cv_glib_sane=yes)])
CPPFLAGS=$old_CPPFLAGS

if test "x$blb_cv_glib_sane" = "xno"; then
	AC_MSG_ERROR([Glib headers inconsistent with current compiler setting. You might be using 32 bit Glib with a 64 bit compiler, check PKG_CONFIG_PATH])
fi

if test "x$linking_mode" != "xdynamic" -a "x$blb_cv_static_glib" = "xno"; then
	AC_MSG_ERROR([static GLib libraries not found (a file named libglib-2.0.a), either link GLib dynamically using the --enable-dynamic-linking or install a static GLib])
fi

dnl ***************************************************************************
dnl json headers/libraries
dnl ***************************************************************************
PKG_CHECK_MODULES(JSON_C, json >= $JSON_C_MIN_VERSION,, JSON_C_LIBS="")
PKG_CHECK_MODULES(JSON_GLIB, json-glib-1.0 >= $JSON_GLIB_MIN_VERSION,, JSON_GLIB_LIBS="")

dnl ***************************************************************************
dnl pcre headers/libraries
dnl ***************************************************************************

if test "x$enable_pcre" = "xyes" -o "x$enable_pcre" = "xauto"; then
	if test "x$linking_mode" = "xmixed"; then

		# check if we have a pcre bundled in glib. In case glib is
		# dynamic it doesn't matter as glib doesn't export those
		# symbols.  But in case glib is static, linking it through
		# glib and through libpcre would clash.
		old_LIBS="$LIBS"
		LIBS="$LD_START_STATIC $GLIB_LIBS $LD_END_STATIC $LIBS"
		AC_CHECK_FUNC(pcre_compile2, AC_MSG_ERROR([You cannot use a GLib embedded PCRE in mixed linking mode]))
		LIBS="$old_LIBS"
	fi

	PKG_CHECK_MODULES(PCRE, libpcre >= $PCRE_MIN_VERSION,, PCRE_LIBS="")
	if test -z "$PCRE_LIBS"; then
		if test "x$enable_pcre" = "xyes"; then
			AC_MSG_ERROR(Cannot find pcre version >= $PCRE_MIN_VERSION.)
		else
			AC_MSG_WARN(Cannot find pcre version >= $PCRE_MIN_VERSION. pcre support disabled.)
		fi
	fi
fi

if test -z "$PCRE_LIBS"; then
	PCRE_LIBS=""
	PCRE_CFLAGS=""
fi

if test "x$enable_pcre" = "xauto"; then
        AC_MSG_CHECKING(whether to enable PCRE support)
        if test "x$PCRE_LIBS" != "x"; then
                enable_pcre="yes"
        else
                enable_pcre="no"
        fi
        AC_MSG_RESULT([$enable_pcre])
fi

dnl ***************************************************************************
dnl OpenSSL headers/libraries
dnl ***************************************************************************

# openssl is needed for:
#  * TLS support

dnl check OpenSSL static linking
PKG_CHECK_MODULES(OPENSSL, openssl >= $OPENSSL_MIN_VERSION,, OPENSSL_LIBS="")

if test -n "$OPENSSL_LIBS" -a "$linking_mode" != "dynamic"; then
        dnl required for openssl, but only when linking statically
        AC_CHECK_LIB(z, inflate, ZLIB_LIBS="-lz")

	dnl Remove -ldl as it cannot be linked statically on some platforms, it'll be present in DL_LIBS
	OPENSSL_LIBS=`echo $OPENSSL_LIBS | tr ' ' '\n' | egrep -v "^-ldld?$" | tr '\n' ' '`

	old_LIBS=$LIBS
	LIBS="$LD_START_STATIC $OPENSSL_LIBS $ZLIB_LIBS $LD_END_STATIC $DL_LIBS"
	AC_CHECK_FUNC(SSL_library_init, blb_cv_static_openssl=yes, blb_cv_static_openssl=no)
	LIBS=$old_LIBS
fi

if test "x$OPENSSL_LIBS" != "x"; then
        if test "x$enable_ssl" = "xauto"; then
	        enable_ssl="yes"
        fi
else
        enable_ssl="no"
fi

dnl
dnl Right now, openssl is never linked statically as it is only used by the
dnl TLS build of the afsocket plugin which is loaded dynamically anyway.
dnl
dnl The static check remains though, because the core may need openssl in the
dnl future, in which case it becomes relevant again.
dnl

dnl if test "x$linking_mode" != "xdynamic" -a "x$blb_cv_static_openssl" = "xno"; then
dnl	AC_MSG_ERROR([static OpenSSL libraries not found (libssl.a, libcrypto.a and their external dependencies like libz.a), either link OpenSSL statically using the --enable-dynamic-linking, or install a static OpenSSL])
dnl fi

dnl ***************************************************************************
dnl libnet headers/libraries
dnl ***************************************************************************
AC_MSG_CHECKING(for LIBNET)
if test "x$with_libnet" = "x"; then
        LIBNET_CONFIG="`which libnet-config`"
else
        LIBNET_CONFIG="$with_libnet/libnet-config"
fi

if test -n "$LIBNET_CONFIG" -a -x "$LIBNET_CONFIG"; then
        LIBNET_CFLAGS="`$LIBNET_CONFIG --defines`"
        LIBNET_LIBS="`$LIBNET_CONFIG --libs`"
        AC_MSG_RESULT(yes)
else
        LIBNET_LIBS=
        AC_MSG_RESULT(no)
fi


if test "x$enable_spoof_source" = "xauto"; then
	AC_MSG_CHECKING(whether to enable spoof source support)
        if test "x$LIBNET_LIBS" != "x"; then
                enable_spoof_source=yes
                AC_MSG_RESULT(yes)
	else
		enable_spoof_source=no
                LIBNET_LIBS=
		LIBNET_CFLAGS=
		AC_MSG_RESULT(no)
        fi
elif test "x$enable_spoof_source" != "xyes"; then
	LIBNET_CFLAGS=""
	LIBNET_LIBS=""
	enable_spoof_source=no
fi

dnl ***************************************************************************
dnl ivykis headers/libraries
dnl ***************************************************************************

if test "x$with_ivykis" = "xinternal"; then
	if test -f "$srcdir/lib/ivykis/lib/iv_main.c"; then
		AC_CONFIG_SUBDIRS([lib/ivykis])

		# these can only be used in lib as it assumes
		# the current directory just one below ivykis

		IVYKIS_LIBS="-Wl,--whole-archive -L\$(top_builddir)/lib/ivykis/lib -livykis -L\$(top_builddir)/lib/ivykis/modules -livykis-modules -Wl,--no-whole-archive"
		IVYKIS_CFLAGS="-I\$(top_srcdir)/lib/ivykis/lib/include -I\$(top_builddir)/lib/ivykis/lib/include -I\$(top_srcdir)/lib/ivykis/modules/include"
		IVYKIS_SUBDIRS=ivykis

		# LIBS to use when libtool is not applicable (when linking the main syslog-ng executable in mixed linking mode)
		IVYKIS_NO_LIBTOOL_LIBS="-Wl,--whole-archive -L\$(top_builddir)/lib/ivykis/lib/.libs -livykis -L\$(top_builddir)/lib/ivykis/modules/.libs -livykis-modules -Wl,--no-whole-archive"
	else
		AC_MSG_ERROR([Internal ivykis sources not found in lib/ivykis. This is a hard dependency, unable to build syslog-ng without them.])
	fi
else
	with_ivykis="system"
	PKG_CHECK_MODULES(IVYKIS, ivykis >= $IVYKIS_MIN_VERSION ivykis-modules,,)

	# in case we're using a system installed ivykis, we can link against
	# it even without libtool and without extra linker arguments (as
	# we're linking dynamically)

	IVYKIS_NO_LIBTOOL_LIBS="$IVYKIS_LIBS"
fi

dnl ***************************************************************************
dnl libmongo headers/libraries
dnl ***************************************************************************

if test "x$with_libmongo_client" = "xinternal"; then
	if test -f "$srcdir/modules/afmongodb/libmongo-client/src/mongo.h"; then
		AC_CONFIG_SUBDIRS([modules/afmongodb/libmongo-client])

		# these can only be used in modules/mongodb as it assumes
		# the current directory just one below libmongo-client

		LIBMONGO_LIBS="-L\$(builddir)/libmongo-client/src -lmongo-client"
		LIBMONGO_CFLAGS="-I\$(srcdir)/libmongo-client/src"
		LIBMONGO_SUBDIRS="libmongo-client"
	else
		AC_MSG_WARN([Internal libmongo-client sources not found in modules/afmongodb/libmongo-client])
		with_libmongo_client="no"
	fi
else
	AC_MSG_WARN([Don't know how to locate system installed libmongo-client.])
	with_libmongo_client="no"
fi



dnl ***************************************************************************
dnl misc features to be enabled
dnl ***************************************************************************

if test "x$ac_cv_lib_door_door_create" = "xyes"; then
        AC_CHECK_HEADERS(pthread.h)
        AC_CHECK_LIB(pthread, pthread_create)
fi

AC_MSG_CHECKING(whether to enable Sun STREAMS support)
if test "x$ac_cv_header_stropts_h" = "xyes" -a \
        "x$ac_cv_header_sys_strlog_h" = "xyes" -a \
        "x$enable_sun_streams" != "xno" -a \
        "x$blb_cv_c_i_conslog" != "xno" -o \
        "x$enable_sun_streams" = "xyes"; then
        enable_sun_streams=yes
        AC_MSG_RESULT(yes)
else
        enable_sun_streams=no
        AC_MSG_RESULT(no)
fi


if test "x$enable_env_wrapper" = "xauto"; then
	if test "x$env_ld_library_path" != "x"; then
		enable_env_wrapper="yes"
	else
		enable_env_wrapper="no"
	fi
fi

if test "x$enable_ipv6" = "xauto"; then
	AC_MSG_CHECKING(whether to enable IPv6 support)
        if test "x$blb_cv_c_struct_sockaddr_in6" = "xyes"; then
                enable_ipv6=yes
                AC_MSG_RESULT(yes)
        else
                enable_ipv6=no
                AC_MSG_RESULT(no)
        fi
fi


if test "x$enable_linux_caps" = "xauto"; then
        AC_MSG_CHECKING(whether to enable Linux capability support)
        if test "x$ac_cv_header_sys_capability_h" = "xyes"; then
                enable_linux_caps="yes"
        else
                enable_linux_caps="no"
        fi
        AC_MSG_RESULT([$enable_linux_caps])
fi

if test "x$enable_mongodb" = "xauto"; then
	AC_MSG_CHECKING(whether to enable mongodb destination support)
	if test "x$with_mongo_client" != "no"; then
		enable_mongodb="yes"
	else
		enable_mongodb="no"
	fi
	AC_MSG_RESULT([$enable_mongodb])
fi

if test "x$with_json" != "xjson-glib" -a "x$with_json" != "xjson-c" -a "x$with_json" != "xauto"; then
        # unknown --with-json argument

        AC_MSG_ERROR([Unknown JSON implementation ($with_json) specified, only json-glib, json-c and auto is known])
elif test \( "x$with_json" = "xauto" -o "x$with_json" = "xjson-c" \) -a -n "$JSON_C_LIBS" ;  then
        # json-c found and user requested json-c or auto

        JSON_LIBS=$JSON_C_LIBS
        JSON_CFLAGS=$JSON_C_CFLAGS
        AC_DEFINE_UNQUOTED(HAVE_JSON_C, 1, [Have json-c])
        with_json="json-c"
elif test \( "x$with_json" = "xauto" -o "x$with_json" = "xjson-glib" \) -a -n "$JSON_GLIB_LIBS"; then
        # json-glib found and user requested json-glib or auto

        JSON_LIBS=$JSON_GLIB_LIBS
        JSON_CFLAGS=$JSON_GLIB_CFLAGS
        AC_DEFINE_UNQUOTED(HAVE_JSON_GLIB, 1, [Have json-glib])
        with_json="json-glib"

elif test "x$with_json" = "xauto"; then
        # nothing found, but autodetect was selected

        JSON_LIBS=""
        JSON_CFLAGS=""
        with_json="no"
elif test "x$with_json" = "xjson-glib"; then
        AC_MSG_ERROR([Cannot find json-glib-1.0 >= $JSON_GLIB_MIN_VERSION: is pkg-config in path?])
elif test "x$with_json" = "xjson-c"; then
        AC_MSG_ERROR([Cannot find json-c version >= $JSON_C_MIN_VERSION: is pkg-config in path?])
fi

if test "x$enable_json" = "xauto"; then
        if test "x$with_json" = "xno"; then
                enable_json="no"
        else
                enable_json="yes"
        fi
elif test "x$enable_json" = "xyes" -a "x$with_json" = "xno"; then
        AC_MSG_ERROR([Cannot find json-c version >= $JSON_C_MIN_VERSION or json-glib-1.0 >= $JSON_GLIB_MIN_VERSION: is pkg-config in path?])
fi

if test "x$enable_systemd" = "xauto"; then
	if test "$ostype" = "Linux" -a "$blb_cv_c_so_acceptconn" = "yes"; then
		enable_systemd=yes
	else
		enable_systemd=no
	fi
fi

dnl ***************************************************************************
dnl default modules to be loaded
dnl ***************************************************************************

### The default set of modules are those that provide functionality that
### were provided in syslog-ng 3.2 and prior, unless explicitly overridden
### by the user.
###
### New plugins can be loaded by explicit "@module foo" lines in the
### configuration file, that's the preferred form.

if test "x$default_modules" = "xauto"; then
	default_modules="affile,afprog,afsocket,afuser,basicfuncs,csvparser,dbparser,syslogformat"
	if test "x$enable_sql" = "xyes"; then
		default_modules="$default_modules,afsql"
	fi
	if test "x$enable_afstreams" = "xyes"; then
		default_modules="$default_modules,afstreams"
	fi
fi

CPPFLAGS="$CPPFLAGS $GLIB_CFLAGS $EVTLOG_CFLAGS $PCRE_CFLAGS $OPENSSL_CFLAGS $LIBNET_CFLAGS $LIBDBI_CFLAGS $IVYKIS_CFLAGS -D_GNU_SOURCE -D_LARGEFILE_SOURCE -D_FILE_OFFSET_BITS=64"

########################################################
## NOTES: on how syslog-ng is linked
#
# There are two major linking modes currently:
#   1) dynamic: all libraries are linked dynamically, and assumed to be available as dynamic libraries
#
#   2) mixed: typical system provided libraries are linked dynamicaly, the
#      rest is linked statically (Glib etc).  Please note that _only_ the
#      main syslog-ng executable is linked this way so that it can be
#      started early during startup, tools and unit tests are linked
#      dynamically the same way.
#
# The following variables are introduced and AC_SUBSTed to be used in Makefiles:
#
# SYSLOGNG_DEPS_LIBS:
#       includes all dependendent libraries used by binary that can be linked in mixed mode (e.g. only the syslog-ng binary).
#
# TOOL_DEPS_LIBS:
#       executables (e.g. tools & unit test programs) that link against
#       libsyslog-ng.so should be linked with this set of libraries.  other
#       tools that do not use libsyslog-ng.so can use the _LIBS variables
#       directly.
#
# CORE_DEPS_LIBS:
#	libsyslog-ng.so is linked with this set of libraries.
#
# MODULE_DEPS_LIBS:
#       The set of libraries that modules should be linked against. Only to
#       satisfy their "core" dependency, any other libs that the core doesn't
#       depend on must be linked explicitly.
#
# MODULE_LDFLAGS:
#       The LDFLAGS to be passed when linking modules (may not contain
#       library references -l and such, only linker flags)
#
# Modules should be linked against libsyslog-ng.la and libraries that are
# _NOT_ linked into libsyslog-ng.la no need to define a LIBS variable for
# that.


if test -z "$MODULE_LDFLAGS"; then
	MODULE_LDFLAGS="-avoid-version -module -no-undefined"
fi
MODULE_DEPS_LIBS="\$(top_builddir)/lib/libsyslog-ng.la"

if test "x$linking_mode" = "xdynamic"; then
	SYSLOGNG_DEPS_LIBS="$LIBS $BASE_LIBS $GLIB_LIBS $EVTLOG_LIBS $RESOLV_LIBS $LIBCAP_LIBS $PCRE_LIBS $REGEX_LIBS $DL_LIBS"
	TOOL_DEPS_LIBS="$SYSLOGNG_DEPS_LIBS"
	CORE_DEPS_LIBS="$SYSLOGNG_DEPS_LIBS $IVYKIS_LIBS"

	# syslog-ng binary is linked with the default link command (e.g. libtool)
	SYSLOGNG_LINK='$(LINK)'
else
	SYSLOGNG_DEPS_LIBS="$LIBS $BASE_LIBS $RESOLV_LIBS $LD_START_STATIC -Wl,--whole-archive $GLIB_LIBS $EVTLOG_LIBS $PCRE_LIBS $REGEX_LIBS -Wl,--no-whole-archive $IVYKIS_NO_LIBTOOL_LIBS $LD_END_STATIC $LIBCAP_LIBS $DL_LIBS "
	TOOL_DEPS_LIBS="$LIBS $BASE_LIBS $GLIB_LIBS $EVTLOG_LIBS $RESOLV_LIBS $LIBCAP_LIBS $PCRE_LIBS $REGEX_LIBS $IVYKIS_LIBS $DL_LIBS"
	CORE_DEPS_LIBS=""

	# bypass libtool in case we want to do mixed linking because it
	# doesn't support -Wl,-Bstatic -Wl,-Bdynamic on a per-library basis.
	SYSLOGNG_LINK='$(CCLD) $(AM_CFLAGS) $(CFLAGS) $(AM_LDFLAGS) $(LDFLAGS) -o $@'
fi
YFLAGS="-d"

enable_value()
{
        if test "x$1" = "xyes" ; then
                echo 1
        else
                echo 0
        fi
}

patheval()
{
        OLD=$1
        NEW=`eval echo $1`
        while test "x$OLD" != "x$NEW"
        do
                OLD=$NEW
                NEW=`eval echo $OLD`
        done
        echo $OLD
}

AC_DEFINE_UNQUOTED(PACKAGE, "$PACKAGE", [package name])
AC_DEFINE_UNQUOTED(VERSION, "$VERSION", [version number])
AC_DEFINE_UNQUOTED(SOURCE_REVISION, "$SOURCE_REVISION", [source revision])
AC_DEFINE_UNQUOTED(LICENSE_VERSION, "$LICENSE_VERSION", [Required license version])

AC_DEFINE_UNQUOTED(PATH_PREFIX, "`patheval $prefix`", [prefix directory])
AC_DEFINE_UNQUOTED(PATH_SYSCONFDIR, "`patheval $sysconfdir`", [sysconfdir])
AC_DEFINE_UNQUOTED(PATH_LOCALSTATEDIR, "`patheval $localstatedir`", [local state directory])
AC_DEFINE_UNQUOTED(PATH_PIDFILEDIR, "`patheval $pidfiledir`", [local state directory])
AC_DEFINE_UNQUOTED(PATH_MODULEDIR, "`patheval $moduledir`", [module directory])
AC_DEFINE_UNQUOTED(PATH_DATAROOTDIR, "`patheval $datarootdir`", [data root directory])
AC_DEFINE_UNQUOTED(PATH_DATADIR, "`patheval $datadir`", [data directory])
AC_DEFINE_UNQUOTED(PATH_LIBEXECDIR, "`patheval $libexecdir`", [libexec directory])
if test -n "$timezonedir"; then
        AC_DEFINE_UNQUOTED(PATH_TIMEZONEDIR, "`patheval $timezonedir`", [timezone base directory])
fi
if test -n "$env_ld_library_path"; then
        AC_DEFINE_UNQUOTED(ENV_LD_LIBRARY_PATH, "$env_ld_library_path", [set LD_LIBRARY_PATH to this value])
fi
AC_DEFINE_UNQUOTED(DEFAULT_MODULES, "$default_modules", [The default set of modules loaded if an old config version is used or autoload-compiled-modules is 1])

AC_DEFINE_UNQUOTED(ENABLE_DEBUG, `enable_value $enable_debug`, [Enable debugging])
AC_DEFINE_UNQUOTED(ENABLE_SSL, `enable_value $enable_ssl`, [Enable SSL support])
AC_DEFINE_UNQUOTED(ENABLE_GPROF, `enable_value $enable_gprof`, [Enable gcc profiling])
AC_DEFINE_UNQUOTED(ENABLE_MEMTRACE, `enable_value $enable_memtrace`, [Enable memtrace])
AC_DEFINE_UNQUOTED(ENABLE_SPOOF_SOURCE, `enable_value $enable_spoof_source`, [Enable spoof source support])
AC_DEFINE_UNQUOTED(ENABLE_IPV6, `enable_value $enable_ipv6`, [Enable IPv6 support])
AC_DEFINE_UNQUOTED(ENABLE_TCP_WRAPPER, `enable_value $enable_tcp_wrapper`, [Enable TCP wrapper support])
AC_DEFINE_UNQUOTED(ENABLE_LINUX_CAPS, `enable_value $enable_linux_caps`, [Enable Linux capability management support])
AC_DEFINE_UNQUOTED(ENABLE_PCRE, `enable_value $enable_pcre`, [Enable PCRE support])
AC_DEFINE_UNQUOTED(ENABLE_ENV_WRAPPER, `enable_value $enable_env_wrapper`, [Enable environment wrapper support])
AC_DEFINE_UNQUOTED(ENABLE_SYSTEMD, `enable_value $enable_systemd`, [Enable systemd support])

AM_CONDITIONAL(ENABLE_ENV_WRAPPER, [test "$enable_env_wrapper" = "yes"])
AM_CONDITIONAL(ENABLE_SYSTEMD, [test "$enable_systemd" = "yes"])
AM_CONDITIONAL(ENABLE_SSL, [test "$enable_ssl" = "yes"])
AM_CONDITIONAL(ENABLE_SQL, [test "$enable_sql" = "yes"])
AM_CONDITIONAL(ENABLE_SUN_STREAMS, [test "$enable_sun_streams" = "yes"])
AM_CONDITIONAL(ENABLE_PACCT, [test "$enable_pacct" = "yes"])
AM_CONDITIONAL(ENABLE_MONGODB, [test "$enable_mongodb" = "yes"])
AM_CONDITIONAL(ENABLE_JSON, [test "$enable_json" = "yes"])

# substitution into manual pages
expanded_sysconfdir=[`patheval $sysconfdir | sed -e 's/-/\\\\-/g'`]

AC_SUBST(timezonedir)
AC_SUBST(pidfiledir)
AC_SUBST(moduledir)
AC_SUBST(expanded_sysconfdir)
AC_SUBST(SYSLOGNG_LINK)
AC_SUBST(SYSLOGNG_DEPS_LIBS)
AC_SUBST(TOOL_DEPS_LIBS)
AC_SUBST(CORE_DEPS_LIBS)
AC_SUBST(MODULE_DEPS_LIBS)
AC_SUBST(MODULE_LDFLAGS)
AC_SUBST(BASE_LIBS)
AC_SUBST(YFLAGS)
AC_SUBST(LIBNET_LIBS)
AC_SUBST(LIBNET_CFLAGS)
AC_SUBST(LIBWRAP_LIBS)
AC_SUBST(LIBWRAP_CFLAGS)
AC_SUBST(ZLIB_LIBS)
AC_SUBST(ZLIB_CFLAGS)
AC_SUBST(LIBDBI_LIBS)
AC_SUBST(LIBDBI_CFLAGS)
AC_SUBST(LIBMONGO_LIBS)
AC_SUBST(LIBMONGO_CFLAGS)
AC_SUBST(LIBMONGO_SUBDIRS)
AC_SUBST(JSON_LIBS)
AC_SUBST(JSON_CFLAGS)
AC_SUBST(IVYKIS_SUBDIRS)
AC_SUBST(RESOLV_LIBS)
AC_SUBST(CFLAGS_NOWARN_POINTER_SIGN)

AC_SUBST(CURRDATE)
AC_SUBST(RELEASE_TAG)
AC_SUBST(SNAPSHOT_VERSION)
AC_SUBST(SOURCE_REVISION)

AC_OUTPUT(dist.conf
          Makefile 
	  syslog-ng.spec
	  syslog-ng.pc
	  build/Makefile
	  lib/Makefile 
	  syslog-ng/Makefile 
	  modules/Makefile 
          modules/dummy/Makefile
          modules/afsocket/Makefile
          modules/afsql/Makefile
          modules/afstreams/Makefile
          modules/affile/Makefile
          modules/afprog/Makefile
          modules/afuser/Makefile
	  modules/afmongodb/Makefile
          modules/dbparser/Makefile
          modules/dbparser/tests/Makefile
          modules/csvparser/Makefile
          modules/confgen/Makefile
          modules/syslogformat/Makefile
          modules/pacctformat/Makefile
          modules/basicfuncs/Makefile
<<<<<<< HEAD
=======
          modules/convertfuncs/Makefile
	  modules/tfjson/Makefile
>>>>>>> 4df06a3c
	  scripts/Makefile
	  scripts/update-patterndb
	  doc/Makefile
	  doc/man/loggen.1
	  doc/man/pdbtool.1
	  doc/man/syslog-ng.8
	  doc/man/syslog-ng.conf.5
	  doc/man/syslog-ng-ctl.1
	  contrib/Makefile
	  scl/Makefile
	  tests/Makefile 
	  debian/Makefile
	  tgz2build/Makefile
          tests/unit/Makefile
          tests/functional/Makefile
	  tests/loggen/Makefile
          )

echo 
echo "syslog-ng Open Source Edition $VERSION configured"
echo " Compiler options:"
echo "  compiler                    : $CC"
echo "  compiler options            : $CFLAGS $CPPFLAGS"
echo "  linker flags                : $LDFLAGS $LIBS"
echo "  prefix                      : $prefix"
echo "  linking mode                : $linking_mode"
echo "  __thread keyword            : ${ac_cv_have_tls:=no}"
echo " Submodules:"
echo "  ivykis                      : $with_ivykis"
echo "  libmongo-client             : $with_libmongo_client"
echo " Features:"
echo "  Debug symbols               : ${enable_debug:=no}"
echo "  GCC profiling               : ${enable_gprof:=no}"
echo "  Memtrace                    : ${enable_memtrace:=no}"
echo "  IPV6 support                : ${enable_ipv6:=no}"
echo "  spoof-source support        : ${enable_spoof_source:=no}"
echo "  tcp-wrapper support         : ${enable_tcp_wrapper:=no}"
echo "  Linux capability support    : ${enable_linux_caps:=no}"
echo "  PCRE support                : ${enable_pcre:=no}"
echo "  Env wrapper support         : ${enable_env_wrapper:=no}"
echo "  systemd support             : ${enable_systemd:=no}"
echo " Modules:"
echo "  Default module list         : ${default_modules}"
echo "  Sun STREAMS support (module): ${enable_sun_streams:=no}"
echo "  SSL support (module)        : ${enable_ssl:=no}"
echo "  SQL support (module)        : ${enable_sql:=no}"
echo "  PACCT module (EXPERIMENTAL) : ${enable_pacct:=no}"
echo "  MongoDB destination (module): ${enable_mongodb:=no}"
echo "  JSON support (module)       : ${enable_json:=no} (using ${with_json})"

<|MERGE_RESOLUTION|>--- conflicted
+++ resolved
@@ -1071,11 +1071,7 @@
           modules/syslogformat/Makefile
           modules/pacctformat/Makefile
           modules/basicfuncs/Makefile
-<<<<<<< HEAD
-=======
-          modules/convertfuncs/Makefile
 	  modules/tfjson/Makefile
->>>>>>> 4df06a3c
 	  scripts/Makefile
 	  scripts/update-patterndb
 	  doc/Makefile
