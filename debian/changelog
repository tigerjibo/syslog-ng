<<<<<<< HEAD
syslog-ng (3.4.0~rc1-1~mhp2) unstable; urgency=low

  [ Gergely Nagy <algernon@madhouse-project.org> ]
  * New upstream release candidate.
  * Use /dev/ttyva on kFreeBSD as the target of the d_console_all
    destination. (Closes: #697042)

 -- Gergely Nagy <algernon@madhouse-project.org>  Mon, 07 Jan 2013 11:20:11 +0100

syslog-ng (3.4.0~alpha3+sandbox+20121116-1~mhp1) unstable; urgency=low

  [ Gergely Nagy <algernon@madhouse-project.org> ]
  * New upstream snapshot from my sandbox/3.4 branch, git commit 0c2acbb.
  * Use the standard /var/log/mail.{info,err,warn} location for the
    various mail-related logs. (Closes: #692056)
  * Do not forcibly remove the systemd service files, that code is not
    needed anymore.
  * Bring debian/copyright up to date.

 -- Gergely Nagy <algernon@madhouse-project.org>  Fri, 16 Nov 2012 12:33:34 +0100

syslog-ng (3.4.0~alpha3+sandbox+20121027-1~mhp1) unstable; urgency=low

  [ Gergely Nagy <algernon@madhouse-project.org> ]
  * New upstream snapshot from my sandbox/3.4 branch, git commit 32bc3bd.
  * The shlibs file belongs to -core.
  * Add the syslog-ng-mod-geoip module.
  * Update build-depends: added automake (>= 1.11.1) and python.
  * Tighten the dependency of the modules on syslog-ng-core.
  * Instead of installing systemd service file symlinks, install a
    conffile, that includes the real service file. (Closes: #690067)

 -- Gergely Nagy <algernon@madhouse-project.org>  Sun, 28 Oct 2012 15:49:00 +0100

syslog-ng (3.4.0~alpha3+sandbox+133-1~mhp1) unstable; urgency=low

  [ Gergely Nagy <algernon@madhouse-project.org> ]
  * New upstream snapshot release from my sandbox/3.4 branch, git commit
    9e7b3425df928c29b9bd2d03bb3099056baf2194.
  * Drop the libsyslog-ng package, fold it into syslog-ng-core, and rename
    libsyslog-ng-dev to syslog-ng-dev.
    + libsyslog-ng.so is installed into a private directory.

 -- Gergely Nagy <algernon@madhouse-project.org>  Mon, 15 Oct 2012 23:45:39 +0200

syslog-ng (3.3.6.91-1~mhp2) unstable; urgency=low
=======
syslog-ng (3.3.7+snapshot20130103+gdf6d07e-1~mhp1) unstable; urgency=low
>>>>>>> 2005c138

  [ Gergely Nagy <algernon@madhouse-project.org> ]
  * New snapshot, based on git commit df6d07e
  * Use the standard /var/log/mail.{info,err,warn} location for the
    various mail-related logs. (Closes: #692056)
  * Do not forcibly remove the systemd service files, that code is not
    needed anymore.
  * Use /dev/ttyva on kFreeBSD as the target of the d_console_all
    destination. (Closes: #697042)

 -- Gergely Nagy <algernon@madhouse-project.org>  Thu, 03 Jan 2013 17:55:32 +0100

syslog-ng (3.3.7-1~mhp1) unstable; urgency=low

  [ Gergely Nagy <algernon@madhouse-project.org> ]
  * New upstream release.
  * Instead of installing systemd service file symlinks, install a
    conffile, that includes the real service file. (Closes: #690067)
<<<<<<< HEAD
  * New git snapshot, based on git commit 6a3c11c.
  * Add Origin and Bugs fields to the control file.

 -- Gergely Nagy <algernon@madhouse-project.org>  Mon, 29 Oct 2012 08:13:22 +0100
=======
  * Add Origin and Bugs fields to the control file.

 -- Gergely Nagy <algernon@madhouse-project.org>  Wed, 31 Oct 2012 07:57:37 +0100
>>>>>>> 2005c138

syslog-ng (3.3.6.91-1~mhp1) unstable; urgency=low

  [ Gergely Nagy <algernon@madhouse-project.org> ]
  * Packaging synced with GCS.
  * New upstream release candidate + patches
    (based on git commit 768073c667a04f64fdc75ec17aed62f60c12da75)
  * Don't mark systemd symlinks in /etc as conffiles
    (Closes: #690067)

 -- Gergely Nagy <algernon@madhouse-project.org>  Sun, 14 Oct 2012 13:14:53 +0200

syslog-ng (3.3.6-1) unstable; urgency=low

  * New upstream release:
    - fixes disconnect on charset decoding error when using UDP sources
      (closes: #674099),
    - use upstream, packaged ivykis.
  * Backport upstream fix of cfg-lexer to fix glob-based include order.

  [ Gergely Nagy <algernon@madhouse-project.org> ]
  * Add NEWS.Debian, with a note about OpenSSL changing the default dir
    hashing from MD5 to SHA1, and its effect on syslog-ng users.
  * Fix build-indep and multiple builds in a row
  * Explicitly remove systemd unit and service files from /etc upon purge
    (closes: #674020).

 -- Laszlo Boszormenyi (GCS) <gcs@debian.hu>  Wed, 05 Sep 2012 01:57:50 +0200

syslog-ng (3.3.5-2) unstable; urgency=low

  [ Gergely Nagy <algernon@madhouse-project.org> ]
  * Fix FTBFS on non-Linux architectures (closes: #672457).

 -- Laszlo Boszormenyi (GCS) <gcs@debian.hu>  Sun, 13 May 2012 00:42:42 +0200
 
syslog-ng (3.3.5-1) unstable; urgency=low

  [ Gergely Nagy <algernon@madhouse-project.org> ]
  * New upstream release.
    + afsocket: handle DNS failures as if it was a connection failure
      (Closes: #660897)
  * All patches dropped, they're applied upstream.
  * Include upstream man pages, as they're DFSG-free now.
  * Update debian/copyright for 1.0 of the spec.
  * Bump Standards-Version to 3.9.3 (no changes required)
  * Fix squeeze->wheezy install-remove-install upgrade path.
    (Closes: #665905)
  * Fix the init script to create /dev/xconsole properly on GNU/kFreeBSD.

 -- Laszlo Boszormenyi (GCS) <gcs@debian.hu>  Thu, 03 May 2012 08:23:46 +0000
 
syslog-ng (3.3.5-1~mhp1) unstable; urgency=low

  [ Gergely Nagy <algernon@madhouse-project.org> ]
  * New upstream release.
    + afsocket: handle DNS failures as if it was a connection failure
      (Closes: #660897)
  * All patches dropped, they're applied upstream.
  * Include upstream man pages, as they're DFSG-free now.
  * Update debian/copyright for 1.0 of the spec.
  * Bump Standards-Version to 3.9.3 (no changes required)
  * Fix squeeze->wheezy install-remove-install upgrade path.
    (Closes: #665905)
  * Fix the init script to create /dev/xconsole properly on GNU/kFreeBSD.

 -- Gergely Nagy <algernon@madhouse-project.org>  Mon, 16 Apr 2012 15:22:59 +0200

syslog-ng (3.3.4.dfsg-2~mhp1) unstable; urgency=low

  [ Gergely Nagy <algernon@madhouse-project.org> ]
  * Packaging synced with GCS.
  * Patches applied:
    + Fix framing issues with the syslog protocol, based on a patch by
      Zoltan Fried <deirf@balabit.hu>.
    + afsql: Fix a deadlock when using explicit commits.
    + afmongodb: Fix a deadlock at deinit time.

 -- Gergely Nagy <algernon@madhouse-project.org>  Fri, 10 Feb 2012 13:38:13 +0100

syslog-ng (3.3.4.dfsg-1) unstable; urgency=low

  * New upstream release:
    - remove backported patches as this release contains them,
    - fix FTBFS on Hurd, patch from Svante Signell <svante.signell@telia.com>
      (closes: #648987).
  * Add dfsg target to make the source DFSG compliant.
  * Use debhelper compatibility level 9 for hardening flags to be effective
    (closes: #655163).
  * Make the package multiarch.

  [ Gergely Nagy <algernon@madhouse-project.org> ]
  * Introduced a syslog-ng-dbg package.
  * Init script updates:
    + Silence mknod errors, they're not interesting, and adds noise on
    kFreeBSD.
    + Use set -e.
    + Use s-s-d's --oknodo options instead of checking the existence of a
    pidfile ourselves.
  * Refresh debian/copyright.

 -- Laszlo Boszormenyi (GCS) <gcs@debian.hu>  Wed, 01 Feb 2012 14:21:11 +0000

syslog-ng (3.3.4.dfsg-1~mhp1) unstable; urgency=low

  * New upstream release.

  [ Gergely Nagy <algernon@balabit.hu> ]
  * Applied a patch to fix framing issues with the syslog protocol, based
    on a patch by Zoltan Fried <deirf@balabit.hu>.

 -- Gergely Nagy <algernon@madhouse-project.org>  Fri, 27 Jan 2012 14:47:07 +0100

syslog-ng (3.3.3.dfsg-1~mhp2+g511e939) unstable; urgency=low

  * New snapshost release, based on upstream commit 511e939.

  [ Gergely Nagy <algernon@madhouse-project.org> ]
  * Change the package versioning scheme and the way Revision is
    assembled: the version now includes the git commit id it is based on,
    and so does the revision (which now also includes the distribution
    version it was built for, not only in the version).

 -- Gergely Nagy <algernon@madhouse-project.org>  Thu, 29 Dec 2011 10:23:55 +0100

syslog-ng (3.3.3.dfsg-1~mhp1) unstable; urgency=low

  * New snapshot release, based on upstream commit cd059ea.

  [ Gergely Nagy <algernon@madhouse-project.org> ]
  * Dropped the previous two patches, they're applied upstream.

 -- Gergely Nagy <algernon@madhouse-project.org>  Thu, 01 Dec 2011 11:46:17 +0100

syslog-ng (3.3.3.dfsg-1~mhp0) unstable; urgency=low

  * New upstream release.

  [ Gergely Nagy <algernon@madhouse-project.org> ]
  * Refresh debian/copyright.
  * Fix reusable rewrite rules, patch from Zoltan Fried
    <deirf@balabit.hu>.
  * Fix FTBFS on Hurd, patch from Svante Signell
    <svante.signell@telia.com>. (Closes: #648987)

 -- Gergely Nagy <algernon@madhouse-project.org>  Fri, 18 Nov 2011 15:18:37 +0100

syslog-ng (3.3.2.dfsg-1~mhp0) unstable; urgency=low

  * New upstream release.

  [ Gergely Nagy <algernon@madhouse-project.org> ]
  * Introduced a syslog-ng-dbg package.
  * Init script updates:
    + Silence mknod errors, they're not interesting, and adds noise on
    kFreeBSD.
    + Use set -e.
    + Use s-s-d's --oknodo options instead of checking the existence of a
    pidfile ourselves.

 -- Gergely Nagy <algernon@madhouse-project.org>  Sun, 13 Nov 2011 19:49:36 +0100

syslog-ng (3.3.2.dfsg~0-1~mhp3) unstable; urgency=low

  * New upstream snapshot, based on commit 8239b58.
  * Packaging synced with GCS.

 -- Gergely Nagy <algernon@madhouse-project.org>  Wed, 09 Nov 2011 23:41:12 +0100

syslog-ng (3.3.1.dfsg-1) unstable; urgency=low

  * New upstream release with important fixes from upstream git tree with
    non-free manpages removed.
  * Drop syslog-ng.conf(5) (closes: #496521).
  * syslog-ng(8) is generated, and does not mention -Q anymore
    (closes: #616069).
  * Supports CAP_SYSLOG on recent kernels (closes: #630172).
  * Does not use g_timeout_add_seconds anymore (closes: #609154).

  [ Gergely Nagy <algernon@madhouse-project.org> ]
  * Update debian/copyright to DEP-5 format.
  * Simplified the logrotate file by merging identical entries.
  * Include local configuration files from /etc/syslog-ng/conf.d/ (Closes:
    #609050).
  * Update syslog-ng.conf to be fully 3.3 compliant.
  * Compress both source and binaries (except the syslog-ng meta
    package) with xz, instead of gzip.
  * Use dpkg triggers to restart syslog-ng when appropriate.
  * Include DFSG-free manual pages for all binaries.
  * Build with Hardening enabled.
  * Mention syslog(3) in /etc/default/syslog-ng, instead of
    <linux/kernel.h> (Closes: #608605)
  * Support 'status' in the init script.
    Patch from Peter Eisentraut <petere@debian.org> (Closes: #644458)
  * Build-Depend on libevtlog-dev (>= 0.2.12-5~) for correct shlibs.
  * Use [linux-any] in Build-Depends instead of hardcoded links.
    (Closes: #634715)
  * Use $SYSLOGNG_OPTS in the init script when reloading syslog-ng.
    (Closes: #589081)

 -- Laszlo Boszormenyi (GCS) <gcs@debian.hu>  Tue, 11 Oct 2011 14:30:48 +0200

syslog-ng (3.2.4-1) unstable; urgency=high

  * New upstream release, fixing infinite loop via PCRE and global. No CVE
    number yet, Vigil@nce id is 10648.
  * Remove all patches, they were applied upstream.

 -- Laszlo Boszormenyi (GCS) <gcs@debian.hu>  Mon, 16 May 2011 22:02:46 +0200

syslog-ng (3.1.3-3) unstable; urgency=high

  * Fix capability support for unix streams and files when dir_owner() and/or
    dir_group() is used (closes: #608791). Urgency set to high to fix this
    grave bug which can break logging.

 -- Laszlo Boszormenyi (GCS) <gcs@debian.hu>  Tue, 01 Feb 2011 19:26:21 +0100

syslog-ng (3.1.3-2) unstable; urgency=high

  * Security fix on kFreeBSD archs, don't set 7777 rigths on logfiles
    (closes: #608491).

 -- Laszlo Boszormenyi (GCS) <gcs@debian.hu>  Sat, 01 Jan 2011 21:46:47 +0100

syslog-ng (3.1.3-1) unstable; urgency=medium

  * Medium urgency due to the number of serious bugs fixed.
  * New upstream version, fixing configuration version detection
    (closes: #603617).

 -- Laszlo Boszormenyi (GCS) <gcs@debian.hu>  Sat, 27 Nov 2010 12:23:55 +0100

syslog-ng (3.1.2-3) unstable; urgency=low

  * Apply upstream patch for config file version detection.
  * Correct debian/watch .

 -- Laszlo Boszormenyi (GCS) <gcs@debian.hu>  Sun, 14 Nov 2010 07:53:04 +0100

syslog-ng (3.1.2-2) unstable; urgency=low

  * Don't set options on reload as it's not needed (closes: #599276).

 -- Laszlo Boszormenyi (GCS) <gcs@debian.hu>  Thu, 04 Nov 2010 18:24:36 +0100

syslog-ng (3.1.2-1) unstable; urgency=low

  * New upstream release. 
  * Update to Standards-Version 3.9.1 .
  * Build depend on libcap-dev to add capability support on Linux archs.
  * Disable statistics logging (closes: #586749) and restore logging to
    /var/log/syslog .

 -- Laszlo Boszormenyi (GCS) <gcs@debian.hu>  Wed, 04 Aug 2010 17:17:51 +0000

syslog-ng (3.1.1-3) unstable; urgency=low

  * Update initscript not to fail if syslog-ng is already running or stopped.
  * Don't just enable SSL support, but make it really built.
  * Don't leave files behind on remove and purge.

 -- Laszlo Boszormenyi (GCS) <gcs@debian.hu>  Sat, 29 May 2010 07:38:34 +0000

syslog-ng (3.1.1-2) unstable; urgency=low

  * Add missing messages filter and add rotate of error log (closes: #579620).
  * Enable SSL support.
  * Update debian/copyright and add OpenSSL exception.
  * Enable support for spoofed source addresses and for TCP wrappers.
  * Suggest libdbd-mysql, libdbd-pgsql and libdbd-sqlite3 for SQL logging
    (closes: 582948).

 -- Laszlo Boszormenyi (GCS) <gcs@debian.hu>  Sun, 23 May 2010 09:41:25 +0000

syslog-ng (3.1.1-1) unstable; urgency=low

  * New upstream release. 
  * Correct program_override for kernel messages (closes: #576550).

 -- Laszlo Boszormenyi (GCS) <gcs@debian.hu>  Sat, 17 Apr 2010 10:35:50 +0000

syslog-ng (3.1.0-1) unstable; urgency=low

  * New upstream release.
  * Fix path of syslog logfile (closes: #575722) and use tty10 instead of
    vc/10 to log on console.
  * Provide syslog-ng in initscript (closes: #575723).

 -- Laszlo Boszormenyi (GCS) <gcs@debian.hu>  Sun, 28 Mar 2010 19:47:36 +0000

syslog-ng (3.0.5-3) unstable; urgency=low

  * Correct log socket path on kFreeBSD (closes: #574781).
  * Clean up packaging a bit, correct watch file.

 -- Laszlo Boszormenyi (GCS) <gcs@debian.hu>  Sun, 21 Mar 2010 19:49:48 +0000

syslog-ng (3.0.5-2) unstable; urgency=low

  * Updated configuration to be 3.0 compilant (closes: #574496) and use
    source, destination and filter prefixes in their names.
  * Update logcheck ignore file (closes: #499526), thanks to Gábor Gombás.
  * Version 3.0 is available in Sid now (closes: #556941).

 -- Laszlo Boszormenyi (GCS) <gcs@debian.hu>  Fri, 19 Mar 2010 17:09:49 +0000

syslog-ng (3.0.5-1) unstable; urgency=low

  * New upstream release, new maintainer.

 -- Laszlo Boszormenyi (GCS) <gcs@debian.hu>  Sun, 14 Mar 2010 12:57:49 +0000

syslog-ng (3.0.1-1) experimental; urgency=low

  * New upstream version

 -- SZALAY Attila <sasa@debian.org>  Mon, 23 Feb 2009 20:47:41 +0100

syslog-ng (2.0.9-4.1) unstable; urgency=high

  * Non-maintainer upload; high priority due to the following security fix.
  * Add chdir() before chroot(), and exit if either fails. (Closes: #505791)
  * Fix typo in postrm. (Closes: #505797)
  * Fix path to DocBook XML DTD. (Closes: #477223)

 -- Ben Hutchings <ben@decadent.org.uk>  Sun, 23 Nov 2008 20:26:06 +0000

syslog-ng (2.0.9-4) unstable; urgency=low

  * Fixed init script to check /usr/sbin/syslog-ng instead of /sbin/syslog-ng. (Closes: #492363)
  * Added /dev/xconsole creation into restart and reload too. (Closes: #492585)
  * Added missing last paragraph to the README. (Closes: #477224)
  * Fixed documentation build problem. (Closes: #477223)

 -- SZALAY Attila <sasa@debian.org>  Sun, 27 Jul 2008 23:19:03 +0200

syslog-ng (2.0.9-3) unstable; urgency=low

  * Linked glib and libevtlog dinamically. (Closes: #482981)
    I do not agree with this change and I beleive that it will cause
    more problem than would have solved but I want that syslog-ng to go to
    lenny.
  * Fixed a possible probem in upgrading if /etc/syslog-ng is not exists.
  * Changed install root dir /usr

 -- SZALAY Attila <sasa@debian.org>  Thu, 24 Jul 2008 22:57:26 +0200

syslog-ng (2.0.9-2) unstable; urgency=low

  * Moved syslog-ng.persist file to /var/lib/syslog-ng. (Closes: #483369)

 -- SZALAY Attila <sasa@debian.org>  Wed, 23 Jul 2008 00:01:20 +0200

syslog-ng (2.0.9-1) unstable; urgency=low

  * New upstream version. (Closes: #397650, #447105)
  * Merged upstream patch to fix a possible segfault if optional file source
  is in use.
  * Added $remote_fs to LSB dependencies in init script to made it able to
  stop correctly. (Closes: #475456)

 -- SZALAY Attila <sasa@debian.org>  Sun, 20 Apr 2008 13:46:25 +0200

syslog-ng (2.0.8~1-1) unstable; urgency=low

  * New upstream version.
    - This version is not the official 2.0.8 but close to them.
  * Changed to git-based packaging to understand this and made it possible
  to team-maintaining syslog-ng.

 -- SZALAY Attila <sasa@debian.org>  Sun,  3 Feb 2008 15:57:09 +0100

syslog-ng (2.0.6-3) unstable; urgency=low

  * Fixed make distclean line to made it able to compile in buildd's.

 -- SZALAY Attila <sasa@debian.org>  Sun, 06 Jan 2008 22:55:33 +0100

syslog-ng (2.0.6-2) unstable; urgency=low

  * Raise standard version to 3.7.3
  * Do not ignore make distcleans errors.
  * Fixed a copy&paste bug in syslog-ng.conf.5 man page.
    (Closes: #414441) (The patch have been lost when I switch
    to version 2.0)
  * Changed syslog-ng reloading method in logrotate script to
    conform more init methods. (Closes: #417611)
  * Fixed the link to the reference guide. (Closes: #450582)
  * Added LDFLAGS="-Wl,--as-needed" to configure.in

 -- SZALAY Attila <sasa@debian.org>  Wed, 26 Dec 2007 01:06:08 +0100

syslog-ng (2.0.6-1) unstable; urgency=high

  * New upstream version.
  * This release addresses the following security issue:
    - A remote attacker can cause a denial of service (crash)
      via a crafted log message that is missing a whitespace
      at the end of the timestamp (CVE-2007-6437; Closes: #457334)

 -- SZALAY Attila <sasa@debian.org>  Sat, 22 Dec 2007 15:54:58 +0100

syslog-ng (2.0.5-3) unstable; urgency=low

  * Added watchfile.
  * Added anonymizer patch created by Micah Anderson. (Closes: #449569)

 -- SZALAY Attila <sasa@debian.org>  Thu, 08 Nov 2007 00:16:38 +0100

syslog-ng (2.0.5-2) unstable; urgency=low

  * Changed init information printing method to lsb. (applied the patch from
    Michael Biebl <biebl@debian.org>) (Closes: #419165)
  * When removing syslog-ng stop it in prerm. (Closes: #436521)
  * Added a new option into the default config to circumvent a logging bug
    in gconfd. (Closes: #409620)

 -- SZALAY Attila <sasa@debian.org>  Sun, 21 Oct 2007 22:42:09 +0200

syslog-ng (2.0.5-1) unstable; urgency=low

  * New upstream version.

 -- SZALAY Attila <sasa@debian.org>  Fri, 14 Sep 2007 23:46:07 +0200

syslog-ng (2.0.0-1) unstable; urgency=low

  * New upstream version. I hope it's really fix it.  (Closes: #384021)
  * Remove util-linux dependecy. This dependency won't needed because
    util-linux is essential. (Closes: #398640)

 -- SZALAY Attila <sasa@debian.org>  Fri, 17 Nov 2006 09:37:45 +0100

syslog-ng (2.0rc3-3) unstable; urgency=low

  * This is a try-only version.
  * Removed versioned dependency to util-linux.

 -- SZALAY Attila <sasa@debian.org>  Tue, 14 Nov 2006 22:02:07 +0100

syslog-ng (2.0rc3-2) unstable; urgency=medium

  * Fixed NULL dereference when (Closes: #384021)

 -- SZALAY Attila <sasa@debian.org>  Wed, 25 Oct 2006 22:06:48 +0200

syslog-ng (2.0rc3-1) unstable; urgency=low

  * New upstream version.
  * Print a message in reload function. (Closes: #384174)

 -- SZALAY Attila <sasa@debian.org>  Wed, 20 Sep 2006 22:07:27 +0200

syslog-ng (2.0rc1-2) unstable; urgency=low

  * Added upstream fix about filters in powerpc. (Closes: #380207)
  * Added upstream fix to prevent DOS with zero size UDP packets.
  * Created and modified logcheck rules by artin f. krafft added (Closes: #380628)

 -- SZALAY Attila <sasa@debian.org>  Wed,  2 Aug 2006 16:38:26 +0200

syslog-ng (2.0rc1-1) unstable; urgency=low

  * New upstream version.
    - Bazsi swear that this release really fix facility and priority
      problems. (Closes: #350120, #350344, #374056)
    - Do not reconnect to target immediately but wait for time_reopen first.
      (Closes: #352695)
    - dir_gid was not initialized because of a typo, thus dir_group() did
      not take effect, fixed. (Closes: #351095)
  * Added logcheck rules created by martin f krafft <madduck@debian.org> with two one exception (Closes: #369489, #376750, #355213)
    - I do not remove Log statistics line from logcheck.ignore.paranoid.

 -- SZALAY Attila <sasa@debian.org>  Tue, 18 Jul 2006 23:37:28 +0000

syslog-ng (1.9.11-1.1) unstable; urgency=low

  * Non-maintainer upload
  * Update license file (Closes: #375236)
  * Updated Standard Version to 3.7.2
  * Fix invoke-rc.d call to remove lintian warnings

 -- Pierre Chifflier <chifflier@cpe.fr>  Mon, 10 Jul 2006 21:51:03 +0200

syslog-ng (1.9.11-1) unstable; urgency=low

  * New upstream version
    - Fixed log facility and priority detecting. (Closes: #350120, #350344, #357071, #367256)
  * Added bison to Build-Dependency. (Closes: #368765)

 -- SZALAY Attila <sasa@debian.org>  Thu, 25 May 2006 11:21:50 +0200

syslog-ng (1.9.9-2) unstable; urgency=low

  * Switch to the latest snapshot version, with some un-released
    upstream bug-fixes. (Closes: #352362)
  * Fixed misspelled KERNEL_RINGBUF_SIZE. Again. (Closes: #324813)
  * Stop syslog-ng when removing. (Closes: #356002)
  * Added some new logckeck lines. (Closes: #357692)
  * Disable statistic messages in default config file. (Closes: #355833)

 -- SZALAY Attila <sasa@debian.org>  Thu, 30 Mar 2006 18:25:11 +0200

syslog-ng (1.9.9-1) unstable; urgency=low

  * New upstream version.
    - Added missing macro definitions. (Closes: #349571)
    - Fixed Source reference counting. (Closes: #351312)

 -- SZALAY Attila <sasa@debian.org>  Tue, 28 Feb 2006 22:34:33 +0100

syslog-ng (1.9.8.1+20060128-1) unstable; urgency=low

  * New upstream version. (Closes: #349697, #349840, #350014)
  * Added html documentatuin again. (Closes: #344028)
  * Added NEWS file to the package. (Closes: #349912)

 -- SZALAY Attila <sasa@debian.org>  Sat, 28 Jan 2006 17:51:38 +0100

syslog-ng (1.9.8.1) unstable; urgency=low

  * Added flex to Build-depends.

 -- SZALAY Attila <sasa@debian.org>  Mon, 23 Jan 2006 19:50:19 +0000

syslog-ng (1.9.8) unstable; urgency=low

  * New upstream version
  * First not experimental version.
  * Added pkg-confg and libglib2.0-0 dependencies. (Closes: #344795)
  * Fixed config file place back to /etc/syslog-ng/ (Closes: #336981)

 -- SZALAY Attila <sasa@debian.org>  Sat, 21 Jan 2006 16:33:19 +0000
 
syslog-ng (1.9.6) experimental; urgency=low

  * New upstream version.
  * Upstream version changed a lot so 3rd party patches dropped out.

 -- SZALAY Attila <sasa@debian.org>  Tue, 20 Sep 2005 19:49:18 +0000

syslog-ng (1.6.8-1) unstable; urgency=low

  * New upstream version.
  * Debian patch cleaned up. If something needed dropped out please tell me!
  * Create /dev/xconsole if not exists. (Closes: #312690)
  * Check the config file for syntax errors before reload. (Closes: #294888)
  * Fixed a typo in syslog-ng.conf (Closes: #312114)
  * Created a directory. Put debian specific patches into it.
  * Added the new version of syslog-ng-annon patch. (Closes: #303808)

 -- SZALAY Attila <sasa@debian.org>  Thu,  9 Jun 2005 20:10:54 +0000

syslog-ng (1.6.7-2) unstable; urgency=high

  * Added syslog-ng-anon IP anonymizing patch, see
    /usr/share/doc/README.syslog-ng-anon for more information (Closes: #303808)
  * Restart syslog-ng manually and start it only if installed and not upgraded. (Closes: #297190)
    Set urgency to high because of this.
  * In int change start-stop-damon call parameter from --exec to --name to
    enable restart syslog-ng after upgrade.

 -- SZALAY Attila <sasa@debian.org>  Tue, 24 May 2005 11:43:11 +0200

syslog-ng (1.6.7-1) unstable; urgency=low

  * New upstream version. (Closes: #301617, #304894, #304966, #282782)
  * Check if CONSOLE_LOG_LEVEL and KERNEL_RINGBUF_SIZE has value and not
    complain about wrong value, if not. (Closes: #296315, #304215)
  * Removed unneeded code from postrm. (This code was to remove divertion,
    but syslog-ng does not divert any file any more.)
  * Removed KERNEL_RINGBUF_SIZE option. (Closes: #298022)
  * Added AC_PREREQ(2.50) to configure.in. (Closes: #299543)

 -- SZALAY Attila <sasa@debian.org>  Sun, 22 May 2005 01:13:49 +0200

syslog-ng (1.6.5-2.2) unstable; urgency=low

  * Fixed missing space in versioned-depends on util-linux
  * Fixed improper UTF-8 conversion of debian/changelog, thanks
    cjwatson@debian.org

 -- Micah Anderson <micah@debian.org>  Tue, 10 May 2005 14:49:20 -0500

syslog-ng (1.6.5-2.1) unstable; urgency=high

  * Non-maintainer upload to fix security hole for sarge
  * Added upstream patch to fix log messages getting dropped which allowed
    certain forms of attacks to be performed without getting logged.
    (Closes: #304894)
  * Changed debian/control to use a versioned depends on util-linux
    to fix lintian error
  * Converted debian/changelog to be valid UTF-8 by to fix lintian
    error
  * Updated documentation: doc/syslog-ng.conf.5, doc/syslog-ng.8 to fix
    outdated information and typos and language clarification on klogd
    in doc/sgml/syslog-ng.sgml

 -- Micah Anderson <micah@debian.org>  Mon,  9 May 2005 23:41:48 -0500

syslog-ng (1.6.5-2) unstable; urgency=low

  * Checks if UDP ends in NL or NUL. Closes: #282782
  * Merged in _second_ version of Loic's syslog-ng.conf. Closes: #268686
  * Made kernel logging parameters configureable through /etc/defaults/syslog-ng. Closes: #283091

 -- Magosányi Árpád (mag) <mag@debian.org>  Sat, 11 Dec 2004 22:16:43 +0100

syslog-ng (1.6.5-1) unstable; urgency=low

  * New upstream version 

 -- Magosányi Árpád (mag) <mag@debian.org>  Tue,  2 Nov 2004 01:53:53 +0100

syslog-ng (1.6.4-2) unstable; urgency=low

  * Added patch from Loic Minier to make init script more sane. Closes: #268820
  * Added PATH to init script. Closes: #262224
  * Only one instance of html documentation. Patch from Loic Minier. Closes: #268685
  * Stops only once in prerm. Closes: #268848
  * New syslog-ng.conf. Closes: #268686 
  * Added Nate Campi's FAQ. Closes: #268998

 -- Magosányi Árpád (mag) <mag@debian.org>  Mon, 13 Sep 2004 17:19:50 +0200

syslog-ng (1.6.4-1) unstable; urgency=low

  * New upstream version

 -- Magosányi Árpád (mag) <mag@debian.org>  Sat, 24 Jul 2004 17:45:51 +0200

syslog-ng (1.6.2-4) unstable; urgency=low

  * fixed permissions of default syslog-ng.conf. Closes: #242531
  * added Nate Campi's expanded syslog-ng.conf to docs. Closes: #241783 
  * fixed cut-and-paste errors in manpage of syslog-ng.conf. Closes: #260845

 -- Magosányi Árpád (mag) <mag@debian.org>  Sat, 12 Jun 2004 23:27:45 +0200

syslog-ng (1.6.2-3) unstable; urgency=low

  * changed manpage to better reflect -v. Closes: #228377
  * fixed build-depends, hopefully correctly now:( Closes: #237668

 -- Magosányi Árpád (mag) <mag@debian.org>  Sat, 13 Mar 2004 18:35:37 +0100

syslog-ng (1.6.2-2) unstable; urgency=low

  * Automake build-dependency added. Closes: #237668 

 -- Magosányi Árpád (mag) <mag@debian.org>  Fri, 12 Mar 2004 21:44:56 +0100

syslog-ng (1.6.2-1) unstable; urgency=low

  * New upstream version:
  * added PRI macro
  * fixed a problem in PIX log parsing,
  * have a FAQ. documented STATS (#192054)
  * (1.6.0rc4-4) Now you can tell that destination file permissions shall not changed.  closes: #65456
  * (1.6.0rc4-2) removed logrotate configuration for ppp.log. Closes: #207411
  * (1.6.0rc4-2) corrected documentation of match in syslog-ng.conf(5) . Closes: #206819

 -- Magosányi Árpád (mag) <mag@debian.org>  Fri, 12 Mar 2004 15:04:15 +0100

syslog-ng (1.6.0rc4-4) unstable; urgency=low

  * Now you can tell that destination file permissions shall not changed.  closes: 65456
  * rolled back changes related to gnu arch (gnu arch is a good idea, but
    the changes were not.)
  * Regenerating non-source documentation.

 -- Magosányi Árpád (mag) <mag@debian.org>  Thu, 11 Dec 2003 23:05:11 +0100

syslog-ng (1.6.0rc4-3) unstable; urgency=low

  * debian/rules changes to utilize gnu arch (tla) 

 -- Magosányi Árpád (mag) <mag@debian.org>  Wed, 15 Oct 2003 17:05:20 +0200

syslog-ng (1.6.0rc4-2) unstable; urgency=low

  * documentation patch with faq. Closes: #192054
  * removed logrotate configuration for ppp.log. Closes: #207411
  * corrected documentation of match in syslog-ng.conf(5) . Closes: #206819
  * added documentation to faq about log ownership. closes: #65456

 -- Magosányi Árpád (mag) <mag@debian.org>  Tue, 14 Oct 2003 16:30:01 +0200

syslog-ng (1.6.0rc4-1) unstable; urgency=low

  * New upstream version
  * New libol version
  * removed duplicate restart in postinst. Closes: #204631
  * added Mag as co-maintainer
  * incremented Standards-Version to 3.6.1
  * language fix in postinst, thanks to Marcus Crafter <crafterm@debian.org>.
    Closes: #171792
  * cut reference to future features. Closes: #215197

 -- Magosányi Árpád (mag) <mag@debian.org>  Tue, 14 Oct 2003 13:30:34 +0200

syslog-ng (1.6.0rc1+20030310-2) unstable; urgency=low

  * Forward port bugfix. Log every new log.
  * Remove unwanted 'x' char from conffile. Closes: #184985

 -- Szalay Attila <sasa@debian.org>  Sun, 16 Mar 2003 11:02:16 +0000

syslog-ng (1.6.0rc1+20030310-1) unstable; urgency=low

  * New upstream version. Closes: #184026.
  * Set gconfd as bad hostname. Closes: #107189.
  * Fix a typo in postinst srcipt (becouse->because). Closes: #170499.

 -- Szalay Attila <sasa@debian.org>  Tue, 11 Mar 2003 05:42:29 +0000

syslog-ng (1.5.23-1) unstable; urgency=low

  * New upstream version.
  * Change file ownership in /var/log/news dir to news.news. Closes: #169621

 -- SZALAY Attila <sasa@debian.org>  Thu, 21 Nov 2002 00:08:56 +0100

syslog-ng (1.5.22-1) unstable; urgency=low

  * New upstream version.
  * Close buffer overflow bug. See changelog for 1.5.21-1. Closes: #164487
  * Wait a second to flushing buffers, but after that syslog-ng exit.
    Closes: #164504, #164703

 -- SZALAY Attila <sasa@debian.org>  Wed, 16 Oct 2002 22:55:51 +0200

syslog-ng (1.5.21-2) unstable; urgency=low

  * Rewrite debian/syslog-ng.conffiles. That file disappear somewhere
    between woody and sid. Closes: #165030

 -- SZALAY Attila <sasa@debian.org>  Wed, 16 Oct 2002 17:22:13 +0200

syslog-ng (1.5.21-1) unstable; urgency=low

  * New upstream version.
  * security fix, decrement 'left' counter when appending a constant character Close: #164487
  * implemented a workaround for Linux 2.2 and 2.4 (unix domain sockets and recvfrom)
  * Change --with-debug to --enable debug, reflect to upstream changes.

 -- SZALAY Attila <sasa@debian.org>  Sun, 13 Oct 2002 19:00:00 +0200

syslog-ng (1.5.20-1) unstable; urgency=low

  * New upstream version.
  * Upstream fix mixing message bug. Closes: #147161

 -- SZALAY Attila <sasa@debian.org>  Sun,  8 Sep 2002 08:56:56 +0200

syslog-ng (1.5.19-3) unstable; urgency=low

  * Change to --compare-versions. Close: #156112, #156136
  * Include example written by from Jörg Sommer <joerg@alea.gnuu.de>.
    Close: #156114
  * Change the if statement from `timeout <= 0' to `timeout > 0' and
    therefore log STATS message only if timeout > 0. Close: #156045
  * Becouse I'm change main.c touch main.c.x to not break compile.

 -- SZALAY Attila <sasa@debian.org>  Sun, 11 Aug 2002 17:15:43 +0200

syslog-ng (1.5.19-2) unstable; urgency=low

  * Include ignore files for logcheck.
  * Move examples files to right directory.

 -- SZALAY Attila <sasa@debian.org>  Thu,  8 Aug 2002 15:28:04 +0200

syslog-ng (1.5.19-1) unstable; urgency=low

  * New upstream version.
  * Doesn't touch main.c, so scsh doesn't needed. Close: #150118
  * Change to unix-stream, becouse programs like it more. :)

 -- SZALAY Attila <sasa@debian.org>  Sat,  3 Aug 2002 21:06:54 +0200

syslog-ng (1.5.18-1) unstable; urgency=low

  * New upstream version.
  * Remove dependency of automake becouse upstream author upgrade to woody. :)
  * Read /proc/kmsg directly again. It's eliminate all the problem around klogd.
  * Upgrade Standards-Version to 3.5.6.0

 -- SZALAY Attila <sasa@debian.org>  Thu,  6 Jun 2002 08:34:02 +0200

syslog-ng (1.5.15-1.1) unstable; urgency=high

  * Non-maintainer upload
  * Modified init script to optionally restart klogd.  This is
    the 'wrong' fix for #129819, but better than doing nothing
    at all with woody release approaching.

 -- Stephen Frost <sfrost@debian.org>  Sun, 28 Apr 2002 05:14:42 -0400

syslog-ng (1.5.15-1) unstable; urgency=high

  * New upstream version.
  * Doesn't drop connections to the floor on reload. Closes: #129819, #132708

 -- SZALAY Attila <sasa@debian.org>  Mon,  4 Mar 2002 21:29:11 +0100

syslog-ng (1.5.13-2) unstable; urgency=low

  * Now 0 or less frequency for STAT will disable it. Closes: #122482
  * Bugfix. When reload STAT timer set the value before reload not the new.

 -- SZALAY Attila <sasa@pheniscidae.satimex.tvnet.hu>  Tue, 25 Dec 2001 01:56:38 +0100

syslog-ng (1.5.13-1) unstable; urgency=low

  * New upstream version.

 -- SZALAY Attila <sasa@pheniscidae.satimex.tvnet.hu>  Sun,  4 Nov 2001 08:41:15 +0100

syslog-ng (1.5.9-2) unstable; urgency=low

  * Oooopss. Now really remove /proc/kmsg from src. Closes: #111176

 -- SZALAY Attila <sasa@pheniscidae.satimex.tvnet.hu>  Wed,  5 Sep 2001 09:43:41 +0200

syslog-ng (1.5.9-1) unstable; urgency=low

  * New upstream version. Now log if a message cannnot write to a destination
    (for example if network is broken or HDD is too slow)
  * Change priority to extra. Closes: #110116
  * Remove klogctl from ditribution, becouse unneeded. (see dmesg) Closes: #101997
  * Now syslog-ng work together with klogd. (Change /dev/log from stream-oriented
    connection to datagram-oriented.) (It was done earlyer, but becouse I
    doesn't have time I can't test it) Closes: #94383
  * Becouse of the above I must remove reading /proc/kmsg. And becouse of this
    syslog-ng now recommend klogd. (again)
  * And again becouse af the above, I can't revert the changes about /dev/log.
    Closes: #108111
  * Becouse now klogd read /proc/kmsg this bug not bug any more. :) Closes: #90166
  * This is honeymoon release. :)

 -- SZALAY Attila <sasa@pheniscidae.satimex.tvnet.hu>  Sun,  2 Sep 2001 16:22:19 +0200

syslog-ng (1.5.8-2) unstable; urgency=low

  * Include libtool in Build-depend. Closes: #105872

 -- SZALAY Attila <sasa@pheniscidae.satimex.tvnet.hu>  Thu, 19 Jul 2001 16:15:50 +0200

syslog-ng (1.5.8-1) unstable; urgency=low

  * New upstream version. Now record wich connection is broken, and
    record when connection is reestablished. Closes: #92588
  * Put debhelper into build-depend. Closes: #104302
  * syslog-ng just recommend logrotate. Closes: #92129
  * Use autoconf/automaker for building. Closes: #99126

 -- SZALAY Attila <sasa@pheniscidae.satimex.tvnet.hu>  Fri, 13 Jul 2001 12:58:14 +0200

syslog-ng (1.5.6-1) unstable; urgency=low

  * New upstream version. Applied the patch, therfore Closes: #94898

 -- SZALAY Attila <sasa@pheniscidae.satimex.tvnet.hu>  Fri,  4 May 2001 23:11:07 +0200

syslog-ng (1.5.5a-1) unstable; urgency=low

  * New upstream version.
    Hopefully fixed -HUP problem. Closes: #65455
  * Put flex, autoconf and m4 into build-depend. Closes: #91875
  * In logrotate files put { into the log file names line. Closes: #95614
  * Apply the cosmeting init script patch. Closes: #92094

 -- SZALAY Attila <sasa@pheniscidae.satimex.tvnet.hu>  Thu,  3 May 2001 11:37:52 +0200

syslog-ng (1.5.4-3) unstable; urgency=low

  * Now really remove doc/syslog-ng/INSTALL.gz (I hope)
  * Now uucp filter filtering messages from uucp. Closes: #90610

 -- SZALAY Attila <sasa@pheniscidae.satimex.tvnet.hu>  Wed, 21 Mar 2001 23:04:57 +0100

syslog-ng (1.5.4-2) unstable; urgency=low

  * Change '==' to '=' in postinst. Closes: #87863
  * I forgot to link it to sysklogd. Now it's done Closes: #75643
  * Remove doc/syslog-ng/INSTALL.gz. Closes: #88281
  * Disable logrotate script when removed. Closes: #77314
  * Full upload, becouse I made a mistake with .orig.tgz

 -- SZALAY Attila <sasa@pheniscidae.satimex.tvnet.hu>  Thu, 15 Mar 2001 22:37:25 +0100

syslog-ng (1.5.4-1) unstable; urgency=low

  * New upstream version.
  * Now syslog-ng read /proc/kmsg and therefore it not need klog any more.
    (Of course we loose Ooops decoding :((
    Closes: #86074, #80793, #85118, #78316, #78620

 -- SZALAY Attila <sasa@pheniscidae.satimex.tvnet.hu>  Tue, 20 Feb 2001 22:02:40 +0100

syslog-ng (1.4.10-1) unstable; urgency=low

  * New upstream version.
  * Change Recommend line from kernel-log-daemon to linux-kernel-log-daemon

 -- SZALAY Attila <sasa@debian.org>  Tue,  5 Dec 2000 09:21:39 +0100

syslog-ng (1.4.9a-1) unstable; urgency=low

  * New upstream version. (Solve a DoS attack.)

 -- SZALAY Attila <sasa@debian.org>  Sun, 26 Nov 2000 16:12:14 +0100

syslog-ng (1.4.8-1) unstable; urgency=low

  * New upstream version
  * Clean some bugreport.
  * syslog-ng no longer contain klogd. Closes: #70784
  * It's a network problem, not syslog-ng. Closes: #60747
  * This bug solved upstream somewhere between 1.4.5 and 1.4.8. Closes: #74594
  * syslog-ng no longer renames /etc/init.d/sysklogd to
    /etc/init.d/sysklogd.syslog-ng. Closes: #74864

 -- SZALAY Attila <sasa@debian.org>  Wed,  8 Nov 2000 15:11:45 +0100

syslog-ng (1.4.7-2) unstable; urgency=low

  * Change depend line to Recommend. But now syslog-ng Conflicts with sysklogd.
    It's a bit bad, beacause I loose klogd, for a while. Closes: #74513

 -- SZALAY Attila <sasa@debian.org>  Sat, 21 Oct 2000 12:29:05 +0200

syslog-ng (1.4.7-1) unstable; urgency=low

  * New upstream version. (It's solve memory leak!)
  * Provide virtual package: system-log-daemon. Closes: #67603
  * Replace chars under chr(32) with spaces. Closes: #69026
  * syslog-ng now Conflicts with other system-log-daemons: Closes: #72122, #72195, #72483
  * Old, closed bugs: Closes: #55275, #58415
  * Put some notifempy and missingok to logrotate file. Closes: #72308
  * I Depend on kernel-log daemon now becouse installing it before sysklogd
    split is dangerous

 -- SZALAY Attila <sasa@debian.org>  Sun,  8 Oct 2000 17:34:17 +0200

syslog-ng (1.4.5-1) unstable; urgency=low

  * New upstream version. Closes: #67752

 -- SZALAY Attila <sasa@debian.org>  Thu, 10 Aug 2000 18:01:39 +0200

syslog-ng (1.4.4-1) unstable; urgency=low

  * New upstream version.
  * Change logfile-s ownership to root.adm
  * Restart syslog-ng in postinst. Closes: #64692
  * log local2.* to /var/log/ppp.log Closes: #63741

 -- SZALAY Attila <sasa@debian.org>  Sat, 10 Jun 2000 11:06:01 +0200

syslog-ng (1.4.3-1) unstable; urgency=low

  * New upstream version.
  * Test the existence of conffiles. Closes: #62229

 -- SZALAY Attila <sasa@debian.org>  Sat, 10 Jun 2000 10:44:50 +0200

syslog-ng (1.4.0rc3-2) frozen unstable; urgency=low

  * Fix a typo in syslog-ng.conf Closes: #59361

 -- SZALAY Attila <sasa@debian.org>  Mon,  6 Mar 2000 09:51:04 +0100

syslog-ng (1.4.0rc3-1) frozen unstable; urgency=high

  * New upstream version
  * This version is from the new stable branch, hopefully
    without bug. :))
  * It's should compile in Alpha. Closes: #5575, #53728

 -- SZALAY Attila <sasa@debian.org>  Sun, 27 Feb 2000 23:09:22 +0100

syslog-ng (1.3.17-1) unstable; urgency=low

  * New upstream version.

 -- SZALAY Attila <sasa@debian.org>  Sat, 19 Feb 2000 12:39:04 +0100

syslog-ng (1.3.14-1) unstable; urgency=low

  * New upstream version. Now it run with 2.3.X kernels.

 -- SZALAY Attila <sasa@debian.org>  Tue,  8 Feb 2000 13:18:33 +0100

syslog-ng (1.3.13-1) frozen; urgency=low

  * New upstream version, with bugfix (notable in sun port),
    and documentation upgrades.

 -- SZALAY Attila <sasa@debian.org>  Tue, 18 Jan 2000 23:15:49 +0100

syslog-ng (1.3.12-2) unstable; urgency=low

  * move dpkg-divert to postinst, preventing deadlock. Closes: #54608
  * But it's not protect sysklogd to go to unconfigurable state
    when upgrade (update-rc fails becouse the divert)
    (may it's a bug in update-rc, or it must handle in postinst?)
    (and therfore its bug in debhelper? :))

 -- SZALAY Attila <sasa@debian.org>  Tue, 11 Jan 2000 12:02:14 +0100

syslog-ng (1.3.12-1) unstable; urgency=low

  * New upstream version.
  * Look for diversions, and if doesn't exists, make it!
    (Even when upgrade). Closes: #53731
  * Write warning about remote logging into README.Debian, and
    to console, when install syslog-ng, and in sysklogd remote
    logging was enabled. Closes: #53170

 -- SZALAY Attila <sasa@debian.org>  Thu,  6 Jan 2000 12:51:24 +0100

syslog-ng (1.3.10-3) unstable; urgency=low

  * Write a warning message about remote logging
  * Make the first steps to write comments into conf file.

 -- SZALAY Attila <sasa@debian.org>  Wed, 22 Dec 1999 01:44:10 +0100

syslog-ng (1.3.10-2) unstable; urgency=high

  * Remove a buggy line from syslog-ng.conf, what is inhibit
    syslog-ng to start. Closes: #53162

 -- SZALAY Attila <sasa@debian.org>  Mon, 20 Dec 1999 20:41:40 +0100

syslog-ng (1.3.10-1) unstable; urgency=low

  * New upstream version, with fixing a bug in pipe handling.
  * Now syslog-ng usable with Debian default compatible
    /etc/syslog-ng/syslog-ng.conf. Closes: #52638

 -- SZALAY Attila <sasa@debian.org>  Sun, 19 Dec 1999 10:56:42 +0100

syslog-ng (1.3.9-1) unstable; urgency=low

  * New upstream version.

 -- SZALAY Attila <sasa@debian.org>  Fri, 17 Dec 1999 22:38:46 +0100

syslog-ng (1.3.8-1) unstable; urgency=low

  * New upstream version.

 -- SZALAY Attila <sasa@debian.org>  Wed, 15 Dec 1999 22:49:44 +0100

syslog-ng (1.3.7-2) unstable; urgency=low

  * Rewrite /etc/syslog-ng/syslog-ng.conf to be really compatible
    with Debian default.
  * Remove v from tar -xzvf in debian/rules

 -- SZALAY Attila <sasa@debian.org>  Mon, 13 Dec 1999 20:58:44 +0100

syslog-ng (1.3.7-1) unstable; urgency=low

  * New upstream version.
  * Restart sysklogd when remove syslog-ng.
  * replace --prefix with DESTDIR Closes: #52573
  * Change to rfakeroot from rsudo.

 -- SZALAY Attila <sasa@debian.org>  Sun, 12 Dec 1999 23:54:34 +0100

syslog-ng (1.3.6-2) unstable; urgency=low

  * Fix some bug.

 -- SZALAY Attila <sasa@debian.org>  Thu,  9 Dec 1999 00:57:47 +0100

syslog-ng (1.3.6-1) unstable; urgency=low

  * New upstream version.
  * Changed to development branch
  * Change to logrotate

 -- SZALAY Attila <sasa@debian.org>  Wed,  8 Dec 1999 00:23:46 +0100

syslog-ng (1.2.3-1) unstable; urgency=low

  * New upstream version.

 -- SZALAY Attila <sasa@debian.org>  Tue,  7 Dec 1999 16:30:38 +0100

syslog-ng (1.2.2-1) unstable; urgency=low

  * Initial Release.

 -- SZALAY Attila <sasa@debian.org>  Thu, 2 Dec 1999 01:38:28 +0200<|MERGE_RESOLUTION|>--- conflicted
+++ resolved
@@ -1,4 +1,3 @@
-<<<<<<< HEAD
 syslog-ng (3.4.0~rc1-1~mhp2) unstable; urgency=low
 
   [ Gergely Nagy <algernon@madhouse-project.org> ]
@@ -44,10 +43,7 @@
 
  -- Gergely Nagy <algernon@madhouse-project.org>  Mon, 15 Oct 2012 23:45:39 +0200
 
-syslog-ng (3.3.6.91-1~mhp2) unstable; urgency=low
-=======
 syslog-ng (3.3.7+snapshot20130103+gdf6d07e-1~mhp1) unstable; urgency=low
->>>>>>> 2005c138
 
   [ Gergely Nagy <algernon@madhouse-project.org> ]
   * New snapshot, based on git commit df6d07e
@@ -66,16 +62,9 @@
   * New upstream release.
   * Instead of installing systemd service file symlinks, install a
     conffile, that includes the real service file. (Closes: #690067)
-<<<<<<< HEAD
-  * New git snapshot, based on git commit 6a3c11c.
   * Add Origin and Bugs fields to the control file.
 
- -- Gergely Nagy <algernon@madhouse-project.org>  Mon, 29 Oct 2012 08:13:22 +0100
-=======
-  * Add Origin and Bugs fields to the control file.
-
  -- Gergely Nagy <algernon@madhouse-project.org>  Wed, 31 Oct 2012 07:57:37 +0100
->>>>>>> 2005c138
 
 syslog-ng (3.3.6.91-1~mhp1) unstable; urgency=low
 
