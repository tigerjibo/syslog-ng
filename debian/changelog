<<<<<<< HEAD
syslog-ng (3.3.5+ivykis-2+mhp3+g9020718) unstable; urgency=low
=======
syslog-ng (3.3.5.90-1~mhp1) unstable; urgency=low
>>>>>>> 26c492a4

  [ Gergely Nagy <algernon@madhouse-project.org> ]
  * Packaging synced with GCS.
  * New upstream release candidate.

  * Fix build-indep and multiple builds in a row
  * Fix arch-indep-only build
  * Explicitly remove systemd unit and service files from /etc upon purge
    (Closes: #674020)
  * Use upstream, packaged ivykis.

 -- Gergely Nagy <algernon@madhouse-project.org>  Wed, 04 Jul 2012 12:21:40 +0200

syslog-ng (3.3.5-2) unstable; urgency=low

  [ Gergely Nagy <algernon@madhouse-project.org> ]
  * Fix FTBFS on non-Linux architectures (closes: #672457).

 -- Laszlo Boszormenyi (GCS) <gcs@debian.hu>  Sun, 13 May 2012 00:42:42 +0200
 
syslog-ng (3.3.5-1) unstable; urgency=low

  [ Gergely Nagy <algernon@madhouse-project.org> ]
  * New upstream release.
    + afsocket: handle DNS failures as if it was a connection failure
      (Closes: #660897)
  * All patches dropped, they're applied upstream.
  * Include upstream man pages, as they're DFSG-free now.
  * Update debian/copyright for 1.0 of the spec.
  * Bump Standards-Version to 3.9.3 (no changes required)
  * Fix squeeze->wheezy install-remove-install upgrade path.
    (Closes: #665905)
  * Fix the init script to create /dev/xconsole properly on GNU/kFreeBSD.

 -- Laszlo Boszormenyi (GCS) <gcs@debian.hu>  Thu, 03 May 2012 08:23:46 +0000
 
syslog-ng (3.3.5-1~mhp1) unstable; urgency=low

  [ Gergely Nagy <algernon@madhouse-project.org> ]
  * New upstream release.
    + afsocket: handle DNS failures as if it was a connection failure
      (Closes: #660897)
  * All patches dropped, they're applied upstream.
  * Include upstream man pages, as they're DFSG-free now.
  * Update debian/copyright for 1.0 of the spec.
  * Bump Standards-Version to 3.9.3 (no changes required)
  * Fix squeeze->wheezy install-remove-install upgrade path.
    (Closes: #665905)
  * Fix the init script to create /dev/xconsole properly on GNU/kFreeBSD.

 -- Gergely Nagy <algernon@madhouse-project.org>  Mon, 16 Apr 2012 15:22:59 +0200

syslog-ng (3.3.4.dfsg-2~mhp1) unstable; urgency=low

  [ Gergely Nagy <algernon@madhouse-project.org> ]
  * Packaging synced with GCS.
  * Patches applied:
    + Fix framing issues with the syslog protocol, based on a patch by
      Zoltan Fried <deirf@balabit.hu>.
    + afsql: Fix a deadlock when using explicit commits.
    + afmongodb: Fix a deadlock at deinit time.

 -- Gergely Nagy <algernon@madhouse-project.org>  Fri, 10 Feb 2012 13:38:13 +0100

syslog-ng (3.3.4.dfsg-1) unstable; urgency=low

  * New upstream release:
    - remove backported patches as this release contains them,
    - fix FTBFS on Hurd, patch from Svante Signell <svante.signell@telia.com>
      (closes: #648987).
  * Add dfsg target to make the source DFSG compliant.
  * Use debhelper compatibility level 9 for hardening flags to be effective
    (closes: #655163).
  * Make the package multiarch.

  [ Gergely Nagy <algernon@madhouse-project.org> ]
  * Introduced a syslog-ng-dbg package.
  * Init script updates:
    + Silence mknod errors, they're not interesting, and adds noise on
    kFreeBSD.
    + Use set -e.
    + Use s-s-d's --oknodo options instead of checking the existence of a
    pidfile ourselves.
  * Refresh debian/copyright.

 -- Laszlo Boszormenyi (GCS) <gcs@debian.hu>  Wed, 01 Feb 2012 14:21:11 +0000

syslog-ng (3.3.4.dfsg-1~mhp1) unstable; urgency=low

  * New upstream release.

  [ Gergely Nagy <algernon@balabit.hu> ]
  * Applied a patch to fix framing issues with the syslog protocol, based
    on a patch by Zoltan Fried <deirf@balabit.hu>.

 -- Gergely Nagy <algernon@madhouse-project.org>  Fri, 27 Jan 2012 14:47:07 +0100

syslog-ng (3.3.3.dfsg-1~mhp2+g511e939) unstable; urgency=low

  * New snapshost release, based on upstream commit 511e939.

  [ Gergely Nagy <algernon@madhouse-project.org> ]
  * Change the package versioning scheme and the way Revision is
    assembled: the version now includes the git commit id it is based on,
    and so does the revision (which now also includes the distribution
    version it was built for, not only in the version).

 -- Gergely Nagy <algernon@madhouse-project.org>  Thu, 29 Dec 2011 10:23:55 +0100

syslog-ng (3.3.3.dfsg-1~mhp1) unstable; urgency=low

  * New snapshot release, based on upstream commit cd059ea.

  [ Gergely Nagy <algernon@madhouse-project.org> ]
  * Dropped the previous two patches, they're applied upstream.

 -- Gergely Nagy <algernon@madhouse-project.org>  Thu, 01 Dec 2011 11:46:17 +0100

syslog-ng (3.3.3.dfsg-1~mhp0) unstable; urgency=low

  * New upstream release.

  [ Gergely Nagy <algernon@madhouse-project.org> ]
  * Refresh debian/copyright.
  * Fix reusable rewrite rules, patch from Zoltan Fried
    <deirf@balabit.hu>.
  * Fix FTBFS on Hurd, patch from Svante Signell
    <svante.signell@telia.com>. (Closes: #648987)

 -- Gergely Nagy <algernon@madhouse-project.org>  Fri, 18 Nov 2011 15:18:37 +0100

syslog-ng (3.3.2.dfsg-1~mhp0) unstable; urgency=low

  * New upstream release.

  [ Gergely Nagy <algernon@madhouse-project.org> ]
  * Introduced a syslog-ng-dbg package.
  * Init script updates:
    + Silence mknod errors, they're not interesting, and adds noise on
    kFreeBSD.
    + Use set -e.
    + Use s-s-d's --oknodo options instead of checking the existence of a
    pidfile ourselves.

 -- Gergely Nagy <algernon@madhouse-project.org>  Sun, 13 Nov 2011 19:49:36 +0100

syslog-ng (3.3.2.dfsg~0-1~mhp3) unstable; urgency=low

  * New upstream snapshot, based on commit 8239b58.
  * Packaging synced with GCS.

 -- Gergely Nagy <algernon@madhouse-project.org>  Wed, 09 Nov 2011 23:41:12 +0100

syslog-ng (3.3.1.dfsg-1) unstable; urgency=low

  * New upstream release with important fixes from upstream git tree with
    non-free manpages removed.
  * Drop syslog-ng.conf(5) (closes: #496521).
  * syslog-ng(8) is generated, and does not mention -Q anymore
    (closes: #616069).
  * Supports CAP_SYSLOG on recent kernels (closes: #630172).
  * Does not use g_timeout_add_seconds anymore (closes: #609154).

  [ Gergely Nagy <algernon@madhouse-project.org> ]
  * Update debian/copyright to DEP-5 format.
  * Simplified the logrotate file by merging identical entries.
  * Include local configuration files from /etc/syslog-ng/conf.d/ (Closes:
    #609050).
  * Update syslog-ng.conf to be fully 3.3 compliant.
  * Compress both source and binaries (except the syslog-ng meta
    package) with xz, instead of gzip.
  * Use dpkg triggers to restart syslog-ng when appropriate.
  * Include DFSG-free manual pages for all binaries.
  * Build with Hardening enabled.
  * Mention syslog(3) in /etc/default/syslog-ng, instead of
    <linux/kernel.h> (Closes: #608605)
  * Support 'status' in the init script.
    Patch from Peter Eisentraut <petere@debian.org> (Closes: #644458)
  * Build-Depend on libevtlog-dev (>= 0.2.12-5~) for correct shlibs.
  * Use [linux-any] in Build-Depends instead of hardcoded links.
    (Closes: #634715)
  * Use $SYSLOGNG_OPTS in the init script when reloading syslog-ng.
    (Closes: #589081)

 -- Laszlo Boszormenyi (GCS) <gcs@debian.hu>  Tue, 11 Oct 2011 14:30:48 +0200

syslog-ng (3.2.4-1) unstable; urgency=high

  * New upstream release, fixing infinite loop via PCRE and global. No CVE
    number yet, Vigil@nce id is 10648.
  * Remove all patches, they were applied upstream.

 -- Laszlo Boszormenyi (GCS) <gcs@debian.hu>  Mon, 16 May 2011 22:02:46 +0200

syslog-ng (3.1.3-3) unstable; urgency=high

  * Fix capability support for unix streams and files when dir_owner() and/or
    dir_group() is used (closes: #608791). Urgency set to high to fix this
    grave bug which can break logging.

 -- Laszlo Boszormenyi (GCS) <gcs@debian.hu>  Tue, 01 Feb 2011 19:26:21 +0100

syslog-ng (3.1.3-2) unstable; urgency=high

  * Security fix on kFreeBSD archs, don't set 7777 rigths on logfiles
    (closes: #608491).

 -- Laszlo Boszormenyi (GCS) <gcs@debian.hu>  Sat, 01 Jan 2011 21:46:47 +0100

syslog-ng (3.1.3-1) unstable; urgency=medium

  * Medium urgency due to the number of serious bugs fixed.
  * New upstream version, fixing configuration version detection
    (closes: #603617).

 -- Laszlo Boszormenyi (GCS) <gcs@debian.hu>  Sat, 27 Nov 2010 12:23:55 +0100

syslog-ng (3.1.2-3) unstable; urgency=low

  * Apply upstream patch for config file version detection.
  * Correct debian/watch .

 -- Laszlo Boszormenyi (GCS) <gcs@debian.hu>  Sun, 14 Nov 2010 07:53:04 +0100

syslog-ng (3.1.2-2) unstable; urgency=low

  * Don't set options on reload as it's not needed (closes: #599276).

 -- Laszlo Boszormenyi (GCS) <gcs@debian.hu>  Thu, 04 Nov 2010 18:24:36 +0100

syslog-ng (3.1.2-1) unstable; urgency=low

  * New upstream release. 
  * Update to Standards-Version 3.9.1 .
  * Build depend on libcap-dev to add capability support on Linux archs.
  * Disable statistics logging (closes: #586749) and restore logging to
    /var/log/syslog .

 -- Laszlo Boszormenyi (GCS) <gcs@debian.hu>  Wed, 04 Aug 2010 17:17:51 +0000

syslog-ng (3.1.1-3) unstable; urgency=low

  * Update initscript not to fail if syslog-ng is already running or stopped.
  * Don't just enable SSL support, but make it really built.
  * Don't leave files behind on remove and purge.

 -- Laszlo Boszormenyi (GCS) <gcs@debian.hu>  Sat, 29 May 2010 07:38:34 +0000

syslog-ng (3.1.1-2) unstable; urgency=low

  * Add missing messages filter and add rotate of error log (closes: #579620).
  * Enable SSL support.
  * Update debian/copyright and add OpenSSL exception.
  * Enable support for spoofed source addresses and for TCP wrappers.
  * Suggest libdbd-mysql, libdbd-pgsql and libdbd-sqlite3 for SQL logging
    (closes: 582948).

 -- Laszlo Boszormenyi (GCS) <gcs@debian.hu>  Sun, 23 May 2010 09:41:25 +0000

syslog-ng (3.1.1-1) unstable; urgency=low

  * New upstream release. 
  * Correct program_override for kernel messages (closes: #576550).

 -- Laszlo Boszormenyi (GCS) <gcs@debian.hu>  Sat, 17 Apr 2010 10:35:50 +0000

syslog-ng (3.1.0-1) unstable; urgency=low

  * New upstream release.
  * Fix path of syslog logfile (closes: #575722) and use tty10 instead of
    vc/10 to log on console.
  * Provide syslog-ng in initscript (closes: #575723).

 -- Laszlo Boszormenyi (GCS) <gcs@debian.hu>  Sun, 28 Mar 2010 19:47:36 +0000

syslog-ng (3.0.5-3) unstable; urgency=low

  * Correct log socket path on kFreeBSD (closes: #574781).
  * Clean up packaging a bit, correct watch file.

 -- Laszlo Boszormenyi (GCS) <gcs@debian.hu>  Sun, 21 Mar 2010 19:49:48 +0000

syslog-ng (3.0.5-2) unstable; urgency=low

  * Updated configuration to be 3.0 compilant (closes: #574496) and use
    source, destination and filter prefixes in their names.
  * Update logcheck ignore file (closes: #499526), thanks to Gábor Gombás.
  * Version 3.0 is available in Sid now (closes: #556941).

 -- Laszlo Boszormenyi (GCS) <gcs@debian.hu>  Fri, 19 Mar 2010 17:09:49 +0000

syslog-ng (3.0.5-1) unstable; urgency=low

  * New upstream release, new maintainer.

 -- Laszlo Boszormenyi (GCS) <gcs@debian.hu>  Sun, 14 Mar 2010 12:57:49 +0000

syslog-ng (3.0.1-1) experimental; urgency=low

  * New upstream version

 -- SZALAY Attila <sasa@debian.org>  Mon, 23 Feb 2009 20:47:41 +0100

syslog-ng (2.0.9-4.1) unstable; urgency=high

  * Non-maintainer upload; high priority due to the following security fix.
  * Add chdir() before chroot(), and exit if either fails. (Closes: #505791)
  * Fix typo in postrm. (Closes: #505797)
  * Fix path to DocBook XML DTD. (Closes: #477223)

 -- Ben Hutchings <ben@decadent.org.uk>  Sun, 23 Nov 2008 20:26:06 +0000

syslog-ng (2.0.9-4) unstable; urgency=low

  * Fixed init script to check /usr/sbin/syslog-ng instead of /sbin/syslog-ng. (Closes: #492363)
  * Added /dev/xconsole creation into restart and reload too. (Closes: #492585)
  * Added missing last paragraph to the README. (Closes: #477224)
  * Fixed documentation build problem. (Closes: #477223)

 -- SZALAY Attila <sasa@debian.org>  Sun, 27 Jul 2008 23:19:03 +0200

syslog-ng (2.0.9-3) unstable; urgency=low

  * Linked glib and libevtlog dinamically. (Closes: #482981)
    I do not agree with this change and I beleive that it will cause
    more problem than would have solved but I want that syslog-ng to go to
    lenny.
  * Fixed a possible probem in upgrading if /etc/syslog-ng is not exists.
  * Changed install root dir /usr

 -- SZALAY Attila <sasa@debian.org>  Thu, 24 Jul 2008 22:57:26 +0200

syslog-ng (2.0.9-2) unstable; urgency=low

  * Moved syslog-ng.persist file to /var/lib/syslog-ng. (Closes: #483369)

 -- SZALAY Attila <sasa@debian.org>  Wed, 23 Jul 2008 00:01:20 +0200

syslog-ng (2.0.9-1) unstable; urgency=low

  * New upstream version. (Closes: #397650, #447105)
  * Merged upstream patch to fix a possible segfault if optional file source
  is in use.
  * Added $remote_fs to LSB dependencies in init script to made it able to
  stop correctly. (Closes: #475456)

 -- SZALAY Attila <sasa@debian.org>  Sun, 20 Apr 2008 13:46:25 +0200

syslog-ng (2.0.8~1-1) unstable; urgency=low

  * New upstream version.
    - This version is not the official 2.0.8 but close to them.
  * Changed to git-based packaging to understand this and made it possible
  to team-maintaining syslog-ng.

 -- SZALAY Attila <sasa@debian.org>  Sun,  3 Feb 2008 15:57:09 +0100

syslog-ng (2.0.6-3) unstable; urgency=low

  * Fixed make distclean line to made it able to compile in buildd's.

 -- SZALAY Attila <sasa@debian.org>  Sun, 06 Jan 2008 22:55:33 +0100

syslog-ng (2.0.6-2) unstable; urgency=low

  * Raise standard version to 3.7.3
  * Do not ignore make distcleans errors.
  * Fixed a copy&paste bug in syslog-ng.conf.5 man page.
    (Closes: #414441) (The patch have been lost when I switch
    to version 2.0)
  * Changed syslog-ng reloading method in logrotate script to
    conform more init methods. (Closes: #417611)
  * Fixed the link to the reference guide. (Closes: #450582)
  * Added LDFLAGS="-Wl,--as-needed" to configure.in

 -- SZALAY Attila <sasa@debian.org>  Wed, 26 Dec 2007 01:06:08 +0100

syslog-ng (2.0.6-1) unstable; urgency=high

  * New upstream version.
  * This release addresses the following security issue:
    - A remote attacker can cause a denial of service (crash)
      via a crafted log message that is missing a whitespace
      at the end of the timestamp (CVE-2007-6437; Closes: #457334)

 -- SZALAY Attila <sasa@debian.org>  Sat, 22 Dec 2007 15:54:58 +0100

syslog-ng (2.0.5-3) unstable; urgency=low

  * Added watchfile.
  * Added anonymizer patch created by Micah Anderson. (Closes: #449569)

 -- SZALAY Attila <sasa@debian.org>  Thu, 08 Nov 2007 00:16:38 +0100

syslog-ng (2.0.5-2) unstable; urgency=low

  * Changed init information printing method to lsb. (applied the patch from
    Michael Biebl <biebl@debian.org>) (Closes: #419165)
  * When removing syslog-ng stop it in prerm. (Closes: #436521)
  * Added a new option into the default config to circumvent a logging bug
    in gconfd. (Closes: #409620)

 -- SZALAY Attila <sasa@debian.org>  Sun, 21 Oct 2007 22:42:09 +0200

syslog-ng (2.0.5-1) unstable; urgency=low

  * New upstream version.

 -- SZALAY Attila <sasa@debian.org>  Fri, 14 Sep 2007 23:46:07 +0200

syslog-ng (2.0.0-1) unstable; urgency=low

  * New upstream version. I hope it's really fix it.  (Closes: #384021)
  * Remove util-linux dependecy. This dependency won't needed because
    util-linux is essential. (Closes: #398640)

 -- SZALAY Attila <sasa@debian.org>  Fri, 17 Nov 2006 09:37:45 +0100

syslog-ng (2.0rc3-3) unstable; urgency=low

  * This is a try-only version.
  * Removed versioned dependency to util-linux.

 -- SZALAY Attila <sasa@debian.org>  Tue, 14 Nov 2006 22:02:07 +0100

syslog-ng (2.0rc3-2) unstable; urgency=medium

  * Fixed NULL dereference when (Closes: #384021)

 -- SZALAY Attila <sasa@debian.org>  Wed, 25 Oct 2006 22:06:48 +0200

syslog-ng (2.0rc3-1) unstable; urgency=low

  * New upstream version.
  * Print a message in reload function. (Closes: #384174)

 -- SZALAY Attila <sasa@debian.org>  Wed, 20 Sep 2006 22:07:27 +0200

syslog-ng (2.0rc1-2) unstable; urgency=low

  * Added upstream fix about filters in powerpc. (Closes: #380207)
  * Added upstream fix to prevent DOS with zero size UDP packets.
  * Created and modified logcheck rules by artin f. krafft added (Closes: #380628)

 -- SZALAY Attila <sasa@debian.org>  Wed,  2 Aug 2006 16:38:26 +0200

syslog-ng (2.0rc1-1) unstable; urgency=low

  * New upstream version.
    - Bazsi swear that this release really fix facility and priority
      problems. (Closes: #350120, #350344, #374056)
    - Do not reconnect to target immediately but wait for time_reopen first.
      (Closes: #352695)
    - dir_gid was not initialized because of a typo, thus dir_group() did
      not take effect, fixed. (Closes: #351095)
  * Added logcheck rules created by martin f krafft <madduck@debian.org> with two one exception (Closes: #369489, #376750, #355213)
    - I do not remove Log statistics line from logcheck.ignore.paranoid.

 -- SZALAY Attila <sasa@debian.org>  Tue, 18 Jul 2006 23:37:28 +0000

syslog-ng (1.9.11-1.1) unstable; urgency=low

  * Non-maintainer upload
  * Update license file (Closes: #375236)
  * Updated Standard Version to 3.7.2
  * Fix invoke-rc.d call to remove lintian warnings

 -- Pierre Chifflier <chifflier@cpe.fr>  Mon, 10 Jul 2006 21:51:03 +0200

syslog-ng (1.9.11-1) unstable; urgency=low

  * New upstream version
    - Fixed log facility and priority detecting. (Closes: #350120, #350344, #357071, #367256)
  * Added bison to Build-Dependency. (Closes: #368765)

 -- SZALAY Attila <sasa@debian.org>  Thu, 25 May 2006 11:21:50 +0200

syslog-ng (1.9.9-2) unstable; urgency=low

  * Switch to the latest snapshot version, with some un-released
    upstream bug-fixes. (Closes: #352362)
  * Fixed misspelled KERNEL_RINGBUF_SIZE. Again. (Closes: #324813)
  * Stop syslog-ng when removing. (Closes: #356002)
  * Added some new logckeck lines. (Closes: #357692)
  * Disable statistic messages in default config file. (Closes: #355833)

 -- SZALAY Attila <sasa@debian.org>  Thu, 30 Mar 2006 18:25:11 +0200

syslog-ng (1.9.9-1) unstable; urgency=low

  * New upstream version.
    - Added missing macro definitions. (Closes: #349571)
    - Fixed Source reference counting. (Closes: #351312)

 -- SZALAY Attila <sasa@debian.org>  Tue, 28 Feb 2006 22:34:33 +0100

syslog-ng (1.9.8.1+20060128-1) unstable; urgency=low

  * New upstream version. (Closes: #349697, #349840, #350014)
  * Added html documentatuin again. (Closes: #344028)
  * Added NEWS file to the package. (Closes: #349912)

 -- SZALAY Attila <sasa@debian.org>  Sat, 28 Jan 2006 17:51:38 +0100

syslog-ng (1.9.8.1) unstable; urgency=low

  * Added flex to Build-depends.

 -- SZALAY Attila <sasa@debian.org>  Mon, 23 Jan 2006 19:50:19 +0000

syslog-ng (1.9.8) unstable; urgency=low

  * New upstream version
  * First not experimental version.
  * Added pkg-confg and libglib2.0-0 dependencies. (Closes: #344795)
  * Fixed config file place back to /etc/syslog-ng/ (Closes: #336981)

 -- SZALAY Attila <sasa@debian.org>  Sat, 21 Jan 2006 16:33:19 +0000
 
syslog-ng (1.9.6) experimental; urgency=low

  * New upstream version.
  * Upstream version changed a lot so 3rd party patches dropped out.

 -- SZALAY Attila <sasa@debian.org>  Tue, 20 Sep 2005 19:49:18 +0000

syslog-ng (1.6.8-1) unstable; urgency=low

  * New upstream version.
  * Debian patch cleaned up. If something needed dropped out please tell me!
  * Create /dev/xconsole if not exists. (Closes: #312690)
  * Check the config file for syntax errors before reload. (Closes: #294888)
  * Fixed a typo in syslog-ng.conf (Closes: #312114)
  * Created a directory. Put debian specific patches into it.
  * Added the new version of syslog-ng-annon patch. (Closes: #303808)

 -- SZALAY Attila <sasa@debian.org>  Thu,  9 Jun 2005 20:10:54 +0000

syslog-ng (1.6.7-2) unstable; urgency=high

  * Added syslog-ng-anon IP anonymizing patch, see
    /usr/share/doc/README.syslog-ng-anon for more information (Closes: #303808)
  * Restart syslog-ng manually and start it only if installed and not upgraded. (Closes: #297190)
    Set urgency to high because of this.
  * In int change start-stop-damon call parameter from --exec to --name to
    enable restart syslog-ng after upgrade.

 -- SZALAY Attila <sasa@debian.org>  Tue, 24 May 2005 11:43:11 +0200

syslog-ng (1.6.7-1) unstable; urgency=low

  * New upstream version. (Closes: #301617, #304894, #304966, #282782)
  * Check if CONSOLE_LOG_LEVEL and KERNEL_RINGBUF_SIZE has value and not
    complain about wrong value, if not. (Closes: #296315, #304215)
  * Removed unneeded code from postrm. (This code was to remove divertion,
    but syslog-ng does not divert any file any more.)
  * Removed KERNEL_RINGBUF_SIZE option. (Closes: #298022)
  * Added AC_PREREQ(2.50) to configure.in. (Closes: #299543)

 -- SZALAY Attila <sasa@debian.org>  Sun, 22 May 2005 01:13:49 +0200

syslog-ng (1.6.5-2.2) unstable; urgency=low

  * Fixed missing space in versioned-depends on util-linux
  * Fixed improper UTF-8 conversion of debian/changelog, thanks
    cjwatson@debian.org

 -- Micah Anderson <micah@debian.org>  Tue, 10 May 2005 14:49:20 -0500

syslog-ng (1.6.5-2.1) unstable; urgency=high

  * Non-maintainer upload to fix security hole for sarge
  * Added upstream patch to fix log messages getting dropped which allowed
    certain forms of attacks to be performed without getting logged.
    (Closes: #304894)
  * Changed debian/control to use a versioned depends on util-linux
    to fix lintian error
  * Converted debian/changelog to be valid UTF-8 by to fix lintian
    error
  * Updated documentation: doc/syslog-ng.conf.5, doc/syslog-ng.8 to fix
    outdated information and typos and language clarification on klogd
    in doc/sgml/syslog-ng.sgml

 -- Micah Anderson <micah@debian.org>  Mon,  9 May 2005 23:41:48 -0500

syslog-ng (1.6.5-2) unstable; urgency=low

  * Checks if UDP ends in NL or NUL. Closes: #282782
  * Merged in _second_ version of Loic's syslog-ng.conf. Closes: #268686
  * Made kernel logging parameters configureable through /etc/defaults/syslog-ng. Closes: #283091

 -- Magosányi Árpád (mag) <mag@debian.org>  Sat, 11 Dec 2004 22:16:43 +0100

syslog-ng (1.6.5-1) unstable; urgency=low

  * New upstream version 

 -- Magosányi Árpád (mag) <mag@debian.org>  Tue,  2 Nov 2004 01:53:53 +0100

syslog-ng (1.6.4-2) unstable; urgency=low

  * Added patch from Loic Minier to make init script more sane. Closes: #268820
  * Added PATH to init script. Closes: #262224
  * Only one instance of html documentation. Patch from Loic Minier. Closes: #268685
  * Stops only once in prerm. Closes: #268848
  * New syslog-ng.conf. Closes: #268686 
  * Added Nate Campi's FAQ. Closes: #268998

 -- Magosányi Árpád (mag) <mag@debian.org>  Mon, 13 Sep 2004 17:19:50 +0200

syslog-ng (1.6.4-1) unstable; urgency=low

  * New upstream version

 -- Magosányi Árpád (mag) <mag@debian.org>  Sat, 24 Jul 2004 17:45:51 +0200

syslog-ng (1.6.2-4) unstable; urgency=low

  * fixed permissions of default syslog-ng.conf. Closes: #242531
  * added Nate Campi's expanded syslog-ng.conf to docs. Closes: #241783 
  * fixed cut-and-paste errors in manpage of syslog-ng.conf. Closes: #260845

 -- Magosányi Árpád (mag) <mag@debian.org>  Sat, 12 Jun 2004 23:27:45 +0200

syslog-ng (1.6.2-3) unstable; urgency=low

  * changed manpage to better reflect -v. Closes: #228377
  * fixed build-depends, hopefully correctly now:( Closes: #237668

 -- Magosányi Árpád (mag) <mag@debian.org>  Sat, 13 Mar 2004 18:35:37 +0100

syslog-ng (1.6.2-2) unstable; urgency=low

  * Automake build-dependency added. Closes: #237668 

 -- Magosányi Árpád (mag) <mag@debian.org>  Fri, 12 Mar 2004 21:44:56 +0100

syslog-ng (1.6.2-1) unstable; urgency=low

  * New upstream version:
  * added PRI macro
  * fixed a problem in PIX log parsing,
  * have a FAQ. documented STATS (#192054)
  * (1.6.0rc4-4) Now you can tell that destination file permissions shall not changed.  closes: #65456
  * (1.6.0rc4-2) removed logrotate configuration for ppp.log. Closes: #207411
  * (1.6.0rc4-2) corrected documentation of match in syslog-ng.conf(5) . Closes: #206819

 -- Magosányi Árpád (mag) <mag@debian.org>  Fri, 12 Mar 2004 15:04:15 +0100

syslog-ng (1.6.0rc4-4) unstable; urgency=low

  * Now you can tell that destination file permissions shall not changed.  closes: 65456
  * rolled back changes related to gnu arch (gnu arch is a good idea, but
    the changes were not.)
  * Regenerating non-source documentation.

 -- Magosányi Árpád (mag) <mag@debian.org>  Thu, 11 Dec 2003 23:05:11 +0100

syslog-ng (1.6.0rc4-3) unstable; urgency=low

  * debian/rules changes to utilize gnu arch (tla) 

 -- Magosányi Árpád (mag) <mag@debian.org>  Wed, 15 Oct 2003 17:05:20 +0200

syslog-ng (1.6.0rc4-2) unstable; urgency=low

  * documentation patch with faq. Closes: #192054
  * removed logrotate configuration for ppp.log. Closes: #207411
  * corrected documentation of match in syslog-ng.conf(5) . Closes: #206819
  * added documentation to faq about log ownership. closes: #65456

 -- Magosányi Árpád (mag) <mag@debian.org>  Tue, 14 Oct 2003 16:30:01 +0200

syslog-ng (1.6.0rc4-1) unstable; urgency=low

  * New upstream version
  * New libol version
  * removed duplicate restart in postinst. Closes: #204631
  * added Mag as co-maintainer
  * incremented Standards-Version to 3.6.1
  * language fix in postinst, thanks to Marcus Crafter <crafterm@debian.org>.
    Closes: #171792
  * cut reference to future features. Closes: #215197

 -- Magosányi Árpád (mag) <mag@debian.org>  Tue, 14 Oct 2003 13:30:34 +0200

syslog-ng (1.6.0rc1+20030310-2) unstable; urgency=low

  * Forward port bugfix. Log every new log.
  * Remove unwanted 'x' char from conffile. Closes: #184985

 -- Szalay Attila <sasa@debian.org>  Sun, 16 Mar 2003 11:02:16 +0000

syslog-ng (1.6.0rc1+20030310-1) unstable; urgency=low

  * New upstream version. Closes: #184026.
  * Set gconfd as bad hostname. Closes: #107189.
  * Fix a typo in postinst srcipt (becouse->because). Closes: #170499.

 -- Szalay Attila <sasa@debian.org>  Tue, 11 Mar 2003 05:42:29 +0000

syslog-ng (1.5.23-1) unstable; urgency=low

  * New upstream version.
  * Change file ownership in /var/log/news dir to news.news. Closes: #169621

 -- SZALAY Attila <sasa@debian.org>  Thu, 21 Nov 2002 00:08:56 +0100

syslog-ng (1.5.22-1) unstable; urgency=low

  * New upstream version.
  * Close buffer overflow bug. See changelog for 1.5.21-1. Closes: #164487
  * Wait a second to flushing buffers, but after that syslog-ng exit.
    Closes: #164504, #164703

 -- SZALAY Attila <sasa@debian.org>  Wed, 16 Oct 2002 22:55:51 +0200

syslog-ng (1.5.21-2) unstable; urgency=low

  * Rewrite debian/syslog-ng.conffiles. That file disappear somewhere
    between woody and sid. Closes: #165030

 -- SZALAY Attila <sasa@debian.org>  Wed, 16 Oct 2002 17:22:13 +0200

syslog-ng (1.5.21-1) unstable; urgency=low

  * New upstream version.
  * security fix, decrement 'left' counter when appending a constant character Close: #164487
  * implemented a workaround for Linux 2.2 and 2.4 (unix domain sockets and recvfrom)
  * Change --with-debug to --enable debug, reflect to upstream changes.

 -- SZALAY Attila <sasa@debian.org>  Sun, 13 Oct 2002 19:00:00 +0200

syslog-ng (1.5.20-1) unstable; urgency=low

  * New upstream version.
  * Upstream fix mixing message bug. Closes: #147161

 -- SZALAY Attila <sasa@debian.org>  Sun,  8 Sep 2002 08:56:56 +0200

syslog-ng (1.5.19-3) unstable; urgency=low

  * Change to --compare-versions. Close: #156112, #156136
  * Include example written by from Jörg Sommer <joerg@alea.gnuu.de>.
    Close: #156114
  * Change the if statement from `timeout <= 0' to `timeout > 0' and
    therefore log STATS message only if timeout > 0. Close: #156045
  * Becouse I'm change main.c touch main.c.x to not break compile.

 -- SZALAY Attila <sasa@debian.org>  Sun, 11 Aug 2002 17:15:43 +0200

syslog-ng (1.5.19-2) unstable; urgency=low

  * Include ignore files for logcheck.
  * Move examples files to right directory.

 -- SZALAY Attila <sasa@debian.org>  Thu,  8 Aug 2002 15:28:04 +0200

syslog-ng (1.5.19-1) unstable; urgency=low

  * New upstream version.
  * Doesn't touch main.c, so scsh doesn't needed. Close: #150118
  * Change to unix-stream, becouse programs like it more. :)

 -- SZALAY Attila <sasa@debian.org>  Sat,  3 Aug 2002 21:06:54 +0200

syslog-ng (1.5.18-1) unstable; urgency=low

  * New upstream version.
  * Remove dependency of automake becouse upstream author upgrade to woody. :)
  * Read /proc/kmsg directly again. It's eliminate all the problem around klogd.
  * Upgrade Standards-Version to 3.5.6.0

 -- SZALAY Attila <sasa@debian.org>  Thu,  6 Jun 2002 08:34:02 +0200

syslog-ng (1.5.15-1.1) unstable; urgency=high

  * Non-maintainer upload
  * Modified init script to optionally restart klogd.  This is
    the 'wrong' fix for #129819, but better than doing nothing
    at all with woody release approaching.

 -- Stephen Frost <sfrost@debian.org>  Sun, 28 Apr 2002 05:14:42 -0400

syslog-ng (1.5.15-1) unstable; urgency=high

  * New upstream version.
  * Doesn't drop connections to the floor on reload. Closes: #129819, #132708

 -- SZALAY Attila <sasa@debian.org>  Mon,  4 Mar 2002 21:29:11 +0100

syslog-ng (1.5.13-2) unstable; urgency=low

  * Now 0 or less frequency for STAT will disable it. Closes: #122482
  * Bugfix. When reload STAT timer set the value before reload not the new.

 -- SZALAY Attila <sasa@pheniscidae.satimex.tvnet.hu>  Tue, 25 Dec 2001 01:56:38 +0100

syslog-ng (1.5.13-1) unstable; urgency=low

  * New upstream version.

 -- SZALAY Attila <sasa@pheniscidae.satimex.tvnet.hu>  Sun,  4 Nov 2001 08:41:15 +0100

syslog-ng (1.5.9-2) unstable; urgency=low

  * Oooopss. Now really remove /proc/kmsg from src. Closes: #111176

 -- SZALAY Attila <sasa@pheniscidae.satimex.tvnet.hu>  Wed,  5 Sep 2001 09:43:41 +0200

syslog-ng (1.5.9-1) unstable; urgency=low

  * New upstream version. Now log if a message cannnot write to a destination
    (for example if network is broken or HDD is too slow)
  * Change priority to extra. Closes: #110116
  * Remove klogctl from ditribution, becouse unneeded. (see dmesg) Closes: #101997
  * Now syslog-ng work together with klogd. (Change /dev/log from stream-oriented
    connection to datagram-oriented.) (It was done earlyer, but becouse I
    doesn't have time I can't test it) Closes: #94383
  * Becouse of the above I must remove reading /proc/kmsg. And becouse of this
    syslog-ng now recommend klogd. (again)
  * And again becouse af the above, I can't revert the changes about /dev/log.
    Closes: #108111
  * Becouse now klogd read /proc/kmsg this bug not bug any more. :) Closes: #90166
  * This is honeymoon release. :)

 -- SZALAY Attila <sasa@pheniscidae.satimex.tvnet.hu>  Sun,  2 Sep 2001 16:22:19 +0200

syslog-ng (1.5.8-2) unstable; urgency=low

  * Include libtool in Build-depend. Closes: #105872

 -- SZALAY Attila <sasa@pheniscidae.satimex.tvnet.hu>  Thu, 19 Jul 2001 16:15:50 +0200

syslog-ng (1.5.8-1) unstable; urgency=low

  * New upstream version. Now record wich connection is broken, and
    record when connection is reestablished. Closes: #92588
  * Put debhelper into build-depend. Closes: #104302
  * syslog-ng just recommend logrotate. Closes: #92129
  * Use autoconf/automaker for building. Closes: #99126

 -- SZALAY Attila <sasa@pheniscidae.satimex.tvnet.hu>  Fri, 13 Jul 2001 12:58:14 +0200

syslog-ng (1.5.6-1) unstable; urgency=low

  * New upstream version. Applied the patch, therfore Closes: #94898

 -- SZALAY Attila <sasa@pheniscidae.satimex.tvnet.hu>  Fri,  4 May 2001 23:11:07 +0200

syslog-ng (1.5.5a-1) unstable; urgency=low

  * New upstream version.
    Hopefully fixed -HUP problem. Closes: #65455
  * Put flex, autoconf and m4 into build-depend. Closes: #91875
  * In logrotate files put { into the log file names line. Closes: #95614
  * Apply the cosmeting init script patch. Closes: #92094

 -- SZALAY Attila <sasa@pheniscidae.satimex.tvnet.hu>  Thu,  3 May 2001 11:37:52 +0200

syslog-ng (1.5.4-3) unstable; urgency=low

  * Now really remove doc/syslog-ng/INSTALL.gz (I hope)
  * Now uucp filter filtering messages from uucp. Closes: #90610

 -- SZALAY Attila <sasa@pheniscidae.satimex.tvnet.hu>  Wed, 21 Mar 2001 23:04:57 +0100

syslog-ng (1.5.4-2) unstable; urgency=low

  * Change '==' to '=' in postinst. Closes: #87863
  * I forgot to link it to sysklogd. Now it's done Closes: #75643
  * Remove doc/syslog-ng/INSTALL.gz. Closes: #88281
  * Disable logrotate script when removed. Closes: #77314
  * Full upload, becouse I made a mistake with .orig.tgz

 -- SZALAY Attila <sasa@pheniscidae.satimex.tvnet.hu>  Thu, 15 Mar 2001 22:37:25 +0100

syslog-ng (1.5.4-1) unstable; urgency=low

  * New upstream version.
  * Now syslog-ng read /proc/kmsg and therefore it not need klog any more.
    (Of course we loose Ooops decoding :((
    Closes: #86074, #80793, #85118, #78316, #78620

 -- SZALAY Attila <sasa@pheniscidae.satimex.tvnet.hu>  Tue, 20 Feb 2001 22:02:40 +0100

syslog-ng (1.4.10-1) unstable; urgency=low

  * New upstream version.
  * Change Recommend line from kernel-log-daemon to linux-kernel-log-daemon

 -- SZALAY Attila <sasa@debian.org>  Tue,  5 Dec 2000 09:21:39 +0100

syslog-ng (1.4.9a-1) unstable; urgency=low

  * New upstream version. (Solve a DoS attack.)

 -- SZALAY Attila <sasa@debian.org>  Sun, 26 Nov 2000 16:12:14 +0100

syslog-ng (1.4.8-1) unstable; urgency=low

  * New upstream version
  * Clean some bugreport.
  * syslog-ng no longer contain klogd. Closes: #70784
  * It's a network problem, not syslog-ng. Closes: #60747
  * This bug solved upstream somewhere between 1.4.5 and 1.4.8. Closes: #74594
  * syslog-ng no longer renames /etc/init.d/sysklogd to
    /etc/init.d/sysklogd.syslog-ng. Closes: #74864

 -- SZALAY Attila <sasa@debian.org>  Wed,  8 Nov 2000 15:11:45 +0100

syslog-ng (1.4.7-2) unstable; urgency=low

  * Change depend line to Recommend. But now syslog-ng Conflicts with sysklogd.
    It's a bit bad, beacause I loose klogd, for a while. Closes: #74513

 -- SZALAY Attila <sasa@debian.org>  Sat, 21 Oct 2000 12:29:05 +0200

syslog-ng (1.4.7-1) unstable; urgency=low

  * New upstream version. (It's solve memory leak!)
  * Provide virtual package: system-log-daemon. Closes: #67603
  * Replace chars under chr(32) with spaces. Closes: #69026
  * syslog-ng now Conflicts with other system-log-daemons: Closes: #72122, #72195, #72483
  * Old, closed bugs: Closes: #55275, #58415
  * Put some notifempy and missingok to logrotate file. Closes: #72308
  * I Depend on kernel-log daemon now becouse installing it before sysklogd
    split is dangerous

 -- SZALAY Attila <sasa@debian.org>  Sun,  8 Oct 2000 17:34:17 +0200

syslog-ng (1.4.5-1) unstable; urgency=low

  * New upstream version. Closes: #67752

 -- SZALAY Attila <sasa@debian.org>  Thu, 10 Aug 2000 18:01:39 +0200

syslog-ng (1.4.4-1) unstable; urgency=low

  * New upstream version.
  * Change logfile-s ownership to root.adm
  * Restart syslog-ng in postinst. Closes: #64692
  * log local2.* to /var/log/ppp.log Closes: #63741

 -- SZALAY Attila <sasa@debian.org>  Sat, 10 Jun 2000 11:06:01 +0200

syslog-ng (1.4.3-1) unstable; urgency=low

  * New upstream version.
  * Test the existence of conffiles. Closes: #62229

 -- SZALAY Attila <sasa@debian.org>  Sat, 10 Jun 2000 10:44:50 +0200

syslog-ng (1.4.0rc3-2) frozen unstable; urgency=low

  * Fix a typo in syslog-ng.conf Closes: #59361

 -- SZALAY Attila <sasa@debian.org>  Mon,  6 Mar 2000 09:51:04 +0100

syslog-ng (1.4.0rc3-1) frozen unstable; urgency=high

  * New upstream version
  * This version is from the new stable branch, hopefully
    without bug. :))
  * It's should compile in Alpha. Closes: #5575, #53728

 -- SZALAY Attila <sasa@debian.org>  Sun, 27 Feb 2000 23:09:22 +0100

syslog-ng (1.3.17-1) unstable; urgency=low

  * New upstream version.

 -- SZALAY Attila <sasa@debian.org>  Sat, 19 Feb 2000 12:39:04 +0100

syslog-ng (1.3.14-1) unstable; urgency=low

  * New upstream version. Now it run with 2.3.X kernels.

 -- SZALAY Attila <sasa@debian.org>  Tue,  8 Feb 2000 13:18:33 +0100

syslog-ng (1.3.13-1) frozen; urgency=low

  * New upstream version, with bugfix (notable in sun port),
    and documentation upgrades.

 -- SZALAY Attila <sasa@debian.org>  Tue, 18 Jan 2000 23:15:49 +0100

syslog-ng (1.3.12-2) unstable; urgency=low

  * move dpkg-divert to postinst, preventing deadlock. Closes: #54608
  * But it's not protect sysklogd to go to unconfigurable state
    when upgrade (update-rc fails becouse the divert)
    (may it's a bug in update-rc, or it must handle in postinst?)
    (and therfore its bug in debhelper? :))

 -- SZALAY Attila <sasa@debian.org>  Tue, 11 Jan 2000 12:02:14 +0100

syslog-ng (1.3.12-1) unstable; urgency=low

  * New upstream version.
  * Look for diversions, and if doesn't exists, make it!
    (Even when upgrade). Closes: #53731
  * Write warning about remote logging into README.Debian, and
    to console, when install syslog-ng, and in sysklogd remote
    logging was enabled. Closes: #53170

 -- SZALAY Attila <sasa@debian.org>  Thu,  6 Jan 2000 12:51:24 +0100

syslog-ng (1.3.10-3) unstable; urgency=low

  * Write a warning message about remote logging
  * Make the first steps to write comments into conf file.

 -- SZALAY Attila <sasa@debian.org>  Wed, 22 Dec 1999 01:44:10 +0100

syslog-ng (1.3.10-2) unstable; urgency=high

  * Remove a buggy line from syslog-ng.conf, what is inhibit
    syslog-ng to start. Closes: #53162

 -- SZALAY Attila <sasa@debian.org>  Mon, 20 Dec 1999 20:41:40 +0100

syslog-ng (1.3.10-1) unstable; urgency=low

  * New upstream version, with fixing a bug in pipe handling.
  * Now syslog-ng usable with Debian default compatible
    /etc/syslog-ng/syslog-ng.conf. Closes: #52638

 -- SZALAY Attila <sasa@debian.org>  Sun, 19 Dec 1999 10:56:42 +0100

syslog-ng (1.3.9-1) unstable; urgency=low

  * New upstream version.

 -- SZALAY Attila <sasa@debian.org>  Fri, 17 Dec 1999 22:38:46 +0100

syslog-ng (1.3.8-1) unstable; urgency=low

  * New upstream version.

 -- SZALAY Attila <sasa@debian.org>  Wed, 15 Dec 1999 22:49:44 +0100

syslog-ng (1.3.7-2) unstable; urgency=low

  * Rewrite /etc/syslog-ng/syslog-ng.conf to be really compatible
    with Debian default.
  * Remove v from tar -xzvf in debian/rules

 -- SZALAY Attila <sasa@debian.org>  Mon, 13 Dec 1999 20:58:44 +0100

syslog-ng (1.3.7-1) unstable; urgency=low

  * New upstream version.
  * Restart sysklogd when remove syslog-ng.
  * replace --prefix with DESTDIR Closes: #52573
  * Change to rfakeroot from rsudo.

 -- SZALAY Attila <sasa@debian.org>  Sun, 12 Dec 1999 23:54:34 +0100

syslog-ng (1.3.6-2) unstable; urgency=low

  * Fix some bug.

 -- SZALAY Attila <sasa@debian.org>  Thu,  9 Dec 1999 00:57:47 +0100

syslog-ng (1.3.6-1) unstable; urgency=low

  * New upstream version.
  * Changed to development branch
  * Change to logrotate

 -- SZALAY Attila <sasa@debian.org>  Wed,  8 Dec 1999 00:23:46 +0100

syslog-ng (1.2.3-1) unstable; urgency=low

  * New upstream version.

 -- SZALAY Attila <sasa@debian.org>  Tue,  7 Dec 1999 16:30:38 +0100

syslog-ng (1.2.2-1) unstable; urgency=low

  * Initial Release.

 -- SZALAY Attila <sasa@debian.org>  Thu, 2 Dec 1999 01:38:28 +0200<|MERGE_RESOLUTION|>--- conflicted
+++ resolved
@@ -1,8 +1,4 @@
-<<<<<<< HEAD
-syslog-ng (3.3.5+ivykis-2+mhp3+g9020718) unstable; urgency=low
-=======
 syslog-ng (3.3.5.90-1~mhp1) unstable; urgency=low
->>>>>>> 26c492a4
 
   [ Gergely Nagy <algernon@madhouse-project.org> ]
   * Packaging synced with GCS.
