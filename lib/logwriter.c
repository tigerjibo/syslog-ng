/*
 * Copyright (c) 2002-2010 BalaBit IT Ltd, Budapest, Hungary
 * Copyright (c) 1998-2010 Balázs Scheidler
 *
 * This library is free software; you can redistribute it and/or
 * modify it under the terms of the GNU Lesser General Public
 * License as published by the Free Software Foundation; either
 * version 2.1 of the License, or (at your option) any later version.
 *
 * This library is distributed in the hope that it will be useful,
 * but WITHOUT ANY WARRANTY; without even the implied warranty of
 * MERCHANTABILITY or FITNESS FOR A PARTICULAR PURPOSE.  See the GNU
 * Lesser General Public License for more details.
 *
 * You should have received a copy of the GNU Lesser General Public
 * License along with this library; if not, write to the Free Software
 * Foundation, Inc., 51 Franklin St, Fifth Floor, Boston, MA  02110-1301  USA
 *
 * As an additional exemption you are allowed to compile & link against the
 * OpenSSL libraries as published by the OpenSSL project. See the file
 * COPYING for details.
 *
 */
  
#include "logwriter.h"
#include "messages.h"
#include "stats.h"
#include "misc.h"

#include <unistd.h>
#include <assert.h>
#include <string.h>
#include <stdlib.h>

typedef struct _LogWriterWatch
{
  GSource super;
  GPollFD pollfd;
  LogWriter *writer;
  LogProto *proto;
  GTimeVal flush_target;
  GTimeVal error_suspend_target;
  GTimeVal last_throttle_check;
  gboolean flush_waiting_for_timeout:1,
           input_means_connection_broken:1,
           error_suspend:1;
} LogWriterWatch;

/**
 * LogWriter behaviour
 * ~~~~~~~~~~~~~~~~~~~
 *
 * LogWriter is a core element of syslog-ng sending messages out to some
 * kind of destination represented by a UNIX fd. Outgoing messages are sent
 * to the target asynchronously, first by placing them to a queue and then
 * sending messages when poll() indicates that the fd is writable.
 *
 * 
 * Flow control
 * ------------
 * For a simple log writer without a disk buffer messages are placed on a
 * GQueue and they are acknowledged when the send() system call returned
 * success. This is more complex when disk buffering is used, in which case
 * messages are put to the "disk buffer" first and acknowledged immediately. 
 * (this way the reader never stops when the disk buffer area is not yet
 * full). When disk buffer reaches its limit, messages are added to the the
 * usual GQueue and messages get acknowledged when they are moved to the
 * disk buffer.
 *
 **/

static gboolean log_writer_flush(LogWriter *self, gboolean flush_all);
static void log_writer_broken(LogWriter *self, gint notify_code);
static gboolean log_writer_throttling(LogWriter *self);


static gboolean
log_writer_fd_prepare(GSource *source,
                      gint *timeout)
{
  LogWriterWatch *self = (LogWriterWatch *) source;
  gint64 num_elements = log_queue_get_length(self->writer->queue);
  GTimeVal now;
  GIOCondition proto_cond;

  self->pollfd.events = G_IO_ERR;
  self->pollfd.revents = 0;

  g_source_get_current_time(source, &now);
  if (log_proto_prepare(self->proto, &self->pollfd.fd, &proto_cond, timeout))
    return TRUE;
  
  /* recalculate buckets */
  
  if (self->writer->options->throttle > 0)
    {
      gint64 diff;
      gint new_buckets;
      
      /* throttling is enabled, calculate new buckets */
      if (self->last_throttle_check.tv_sec != 0)
        {
          diff = g_time_val_diff(&now, &self->last_throttle_check);
        }
      else
        {
          diff = 0;
          self->last_throttle_check = now;
        }
      new_buckets = (self->writer->options->throttle * diff) / G_USEC_PER_SEC;
      if (new_buckets)
        {
          
          /* if new_buckets is zero, we don't save the current time as
           * last_throttle_check. The reason is that new_buckets could be
           * rounded to zero when only a minimal interval passes between
           * poll iterations.
           */
          self->writer->throttle_buckets = MIN(self->writer->options->throttle, self->writer->throttle_buckets + new_buckets);
          self->last_throttle_check = now;
        }
    }

  if (G_UNLIKELY(self->error_suspend))
    {
      *timeout = g_time_val_diff(&self->error_suspend_target, &now) / 1000;
      if (*timeout <= 0)
        {
          msg_notice("Error suspend timeout has elapsed, attempting to write again",
                     evt_tag_int("fd", log_proto_get_fd(self->proto)),
                     NULL);
          self->error_suspend = FALSE;
          *timeout = -1;
        }
      else
        {
          return FALSE;
        }
    }
  
  if ((self->writer->options->flush_lines == 0 && (!log_writer_throttling(self->writer) && num_elements != 0)) ||
      (self->writer->options->flush_lines > 0  && (!log_writer_throttling(self->writer) && num_elements >= self->writer->options->flush_lines)))
    {
      /* we need to flush our buffers */
      self->pollfd.events |= proto_cond;
    }
  else if (num_elements && !log_writer_throttling(self->writer))
    {
      /* our buffer does not contain enough elements to flush, but we do not
       * want to wait more than flush_timeout time */
      
      if (!self->flush_waiting_for_timeout)
        {
          /* start waiting */

          *timeout = self->writer->options->flush_timeout;
          g_source_get_current_time(source, &self->flush_target);
          g_time_val_add(&self->flush_target, *timeout * 1000);
          self->flush_waiting_for_timeout = TRUE;
        }
      else
        {
          glong to = g_time_val_diff(&self->flush_target, &now) / 1000;
          if (to <= 0)
            {
              /* timeout elapsed, start polling again */
              if (self->writer->flags & LW_ALWAYS_WRITABLE)
                return TRUE;
              self->pollfd.events = proto_cond;
            }
          else
            {
              *timeout = to;
            }
        }
      return FALSE;
    }
  else
    {
      if (num_elements && log_writer_throttling(self->writer))
        {
          /* we are unable to send because of throttling, make sure that we
           * wake up when the rate limits lets us send at least 1 message */
          *timeout = (1000 / self->writer->options->throttle) + 1;
          msg_debug("Throttling output", 
                    evt_tag_int("wait", *timeout), 
                    NULL);
        }
    }
  
  if (self->writer->flags & LW_DETECT_EOF && (self->pollfd.events & G_IO_IN) == 0)
    {
      self->pollfd.events |= G_IO_HUP | G_IO_IN;
      self->input_means_connection_broken = TRUE;
    }
  else
    {
      self->input_means_connection_broken = FALSE;
    }
    
  self->flush_waiting_for_timeout = FALSE;
  
  if ((self->pollfd.events & G_IO_OUT) && (self->writer->flags & LW_ALWAYS_WRITABLE))
    {
      self->pollfd.revents = G_IO_OUT;
      return TRUE;
    }
  return FALSE;
}

static gboolean
log_writer_fd_check(GSource *source)
{
  LogWriterWatch *self = (LogWriterWatch *) source;
  gint64 num_elements = log_queue_get_length(self->writer->queue);
  
  if (self->error_suspend)
    return FALSE;
  
  if (num_elements && !log_writer_throttling(self->writer))
    {
      /* we have data to flush */
      if (self->flush_waiting_for_timeout)
        {
          GTimeVal tv;

          /* check if timeout elapsed */
          g_source_get_current_time(source, &tv);
          if (!(self->flush_target.tv_sec <= tv.tv_sec || (self->flush_target.tv_sec == tv.tv_sec && self->flush_target.tv_usec <= tv.tv_usec)))
            return FALSE;
          if ((self->writer->flags & LW_ALWAYS_WRITABLE))
            return TRUE;
        }
    }
  return !!(self->pollfd.revents & (G_IO_OUT | G_IO_ERR | G_IO_HUP | G_IO_IN));
}

static gboolean
log_writer_fd_dispatch(GSource *source,
		       GSourceFunc callback,
		       gpointer user_data)
{
  LogWriterWatch *self = (LogWriterWatch *) source;
  gint64 num_elements = log_queue_get_length(self->writer->queue);

  if (self->pollfd.revents & (G_IO_HUP | G_IO_IN) && self->input_means_connection_broken)
    {
      msg_error("EOF occurred while idle",
                evt_tag_int("fd", log_proto_get_fd(self->proto)),
                NULL);
      log_writer_broken(self->writer, NC_CLOSE);
      return FALSE;
    }
  else if (self->pollfd.revents & (G_IO_ERR) && num_elements == 0)
    {
      msg_error("POLLERR occurred while idle",
                evt_tag_int("fd", log_proto_get_fd(self->proto)),
                NULL);
      log_writer_broken(self->writer, NC_WRITE_ERROR);
    }
  else if (num_elements)
    {
      if (!log_writer_flush(self->writer, FALSE))
        {
          self->error_suspend = TRUE;
          g_source_get_current_time(source, &self->error_suspend_target);
          g_time_val_add(&self->error_suspend_target, self->writer->options->time_reopen * 1e6);

          log_writer_broken(self->writer, NC_WRITE_ERROR);
          
          if (self->writer->source == (GSource *) self)
            {
              msg_notice("Suspending write operation because of an I/O error",
                         evt_tag_int("fd", log_proto_get_fd(self->proto)),
                         evt_tag_int("time_reopen", self->writer->options->time_reopen),
                         NULL);
            }
          return TRUE;
        }
    }
  return TRUE;
}

static void
log_writer_fd_finalize(GSource *source)
{
  LogWriterWatch *self = (LogWriterWatch *) source;

  log_proto_free(self->proto);
  log_pipe_unref(&self->writer->super);
}

GSourceFuncs log_writer_source_funcs =
{
  log_writer_fd_prepare,
  log_writer_fd_check,
  log_writer_fd_dispatch,
  log_writer_fd_finalize
};

static GSource *
log_writer_watch_new(LogWriter *writer, LogProto *proto)
{
  LogWriterWatch *self = (LogWriterWatch *) g_source_new(&log_writer_source_funcs, sizeof(LogWriterWatch));
  
  self->writer = writer;
  self->proto = proto;
  log_pipe_ref(&self->writer->super);
  g_source_set_priority(&self->super, LOG_PRIORITY_WRITER);
  
  if ((writer->flags & LW_ALWAYS_WRITABLE) == 0)
    g_source_add_poll(&self->super, &self->pollfd);
  return &self->super;
}

static gboolean
log_writer_throttling(LogWriter *self)
{
  return self->options->throttle > 0 && self->throttle_buckets == 0;
}

static void
log_writer_last_msg_release(LogWriter *self)
{
  if (self->last_msg_timerid)
    g_source_remove(self->last_msg_timerid);

  if (self->last_msg)
    log_msg_unref(self->last_msg);

  self->last_msg = NULL;
  self->last_msg_count = 0;
  self->last_msg_timerid = 0;
}

static void
log_writer_last_msg_flush(LogWriter *self)
{
  LogMessage *m;
  LogPathOptions path_options = LOG_PATH_OPTIONS_INIT;
  gchar hostname[256];
  gchar buf[1024];
  gssize len;
  const gchar *p;

  msg_debug("Suppress timer elapsed, emitting suppression summary", 
            NULL);

  getlonghostname(hostname, sizeof(hostname));
  m = log_msg_new_empty();
  m->timestamps[LM_TS_STAMP] = m->timestamps[LM_TS_RECVD];
  m->pri = self->last_msg->pri;
  m->flags = LF_INTERNAL | LF_LOCAL;

  p = log_msg_get_value(self->last_msg, LM_V_HOST, &len);
  log_msg_set_value(m, LM_V_HOST, p, len);
  p = log_msg_get_value(self->last_msg, LM_V_PROGRAM, &len);
  log_msg_set_value(m, LM_V_PROGRAM, p, len);

  len = g_snprintf(buf, sizeof(buf), "Last message '%.20s' repeated %d times, supressed by syslog-ng on %s",
                   log_msg_get_value(self->last_msg, LM_V_MESSAGE, NULL),
                   self->last_msg_count,
                   hostname);
  log_msg_set_value(m, LM_V_MESSAGE, buf, len);

  path_options.flow_control = FALSE;
  if (!log_queue_push_tail(self->queue, m, &path_options))
    {
      stats_counter_inc(self->dropped_messages);
      msg_debug("Destination queue full, dropping suppressed message",
                evt_tag_int("queue_len", log_queue_get_length(self->queue)),
                evt_tag_int("mem_fifo_size", self->options->mem_fifo_size),
                NULL);
      log_msg_drop(m, &path_options);
    }

  log_writer_last_msg_release(self);
}

static gboolean
last_msg_timer(gpointer pt)
{
  LogWriter *self = (LogWriter *) pt;

  log_writer_last_msg_flush(self);

  return FALSE;
}

/**
 * Remember the last message for dup detection.
 **/
static void
log_writer_last_msg_record(LogWriter *self, LogMessage *lm)
{
  if (self->last_msg)
    log_msg_unref(self->last_msg);

  log_msg_ref(lm);
  self->last_msg = lm;
  self->last_msg_count = 0;
}

/**
 * log_writer_last_msg_check:
 *
 * This function is called to suppress duplicate messages from a given host.
 *
 * Returns TRUE to indicate that the message was consumed.
 **/
static gboolean
log_writer_last_msg_check(LogWriter *self, LogMessage *lm, const LogPathOptions *path_options)
{
  if (self->last_msg)
    {
      if (self->last_msg->timestamps[LM_TS_RECVD].time.tv_sec >= lm->timestamps[LM_TS_RECVD].time.tv_sec - self->options->suppress &&
          strcmp(log_msg_get_value(self->last_msg, LM_V_MESSAGE, NULL), log_msg_get_value(lm, LM_V_MESSAGE, NULL)) == 0 &&
          strcmp(log_msg_get_value(self->last_msg, LM_V_HOST, NULL), log_msg_get_value(lm, LM_V_HOST, NULL)) == 0 &&
          strcmp(log_msg_get_value(self->last_msg, LM_V_PROGRAM, NULL), log_msg_get_value(lm, LM_V_PROGRAM, NULL)) == 0 &&
          strcmp(log_msg_get_value(self->last_msg, LM_V_PID, NULL), log_msg_get_value(lm, LM_V_PID, NULL)) == 0 &&
          strcmp(log_msg_get_value(lm, LM_V_MESSAGE, NULL), "-- MARK --") != 0)
        {
          stats_counter_inc(self->suppressed_messages);
          msg_debug("Suppressing duplicate message",
                    evt_tag_str("host", log_msg_get_value(lm, LM_V_HOST, NULL)),
                    evt_tag_str("msg", log_msg_get_value(lm, LM_V_MESSAGE, NULL)),
                    NULL);
          self->last_msg_count++;
          
          if (self->last_msg_count == 1)
            {
              /* we only create the timer if there's at least one suppressed message */
              self->last_msg_timerid = g_timeout_add(self->options->suppress * 1000, last_msg_timer, self);
            }
          log_msg_drop(lm, path_options);
          return TRUE;
        }

      if (self->last_msg_count)
        log_writer_last_msg_flush(self);
      else
        log_writer_last_msg_release(self);
    }

  log_writer_last_msg_record(self, lm);

  return FALSE;
}

static void
log_writer_queue(LogPipe *s, LogMessage *lm, const LogPathOptions *path_options)
{
  LogWriter *self = (LogWriter *) s;

  if (self->options->suppress > 0 && log_writer_last_msg_check(self, lm, path_options))
    return;
  
  stats_counter_inc(self->processed_messages);
  if (!log_queue_push_tail(self->queue, lm, path_options))
    {
      /* drop incoming message, we must ack here, otherwise the sender might
       * block forever, however this should not happen unless the sum of
       * window_sizes of sources feeding this writer exceeds log_fifo_size
       * or if flow control is not turned on.
       */
      
      /* we don't send a message here since the system is draining anyway */
      
      stats_counter_inc(self->dropped_messages);
      msg_debug("Destination queue full, dropping message",
                evt_tag_int("queue_len", log_queue_get_length(self->queue)),
                evt_tag_int("mem_fifo_size", self->options->mem_fifo_size),
                NULL);
      log_msg_drop(lm, path_options);
      return;
    }
}

static void
log_writer_append_value(GString *result, LogMessage *lm, NVHandle handle, gboolean use_nil, gboolean append_space)
{
  const gchar *value;
  gssize value_len;

  value = log_msg_get_value(lm, handle, &value_len);
  if (use_nil && value_len == 0)
    g_string_append_c(result, '-');
  else
    {
      gchar *space;
      
      space = strchr(value, ' ');
      
      if (!space)
        g_string_append_len(result, value, value_len);
      else
        g_string_append_len(result, value, space - value);
    }
  if (append_space)
    g_string_append_c(result, ' ');
}

void
log_writer_format_log(LogWriter *self, LogMessage *lm, GString *result)
{
  LogTemplate *template = NULL;
  LogStamp *stamp;
  guint32 seq_num;
  static NVHandle meta_seqid = 0;

  if (!meta_seqid)
    meta_seqid = log_msg_get_value_handle(".SDATA.meta.sequenceId");

  if (lm->flags & LF_LOCAL)
    {
      seq_num = self->seq_num;
    }
  else
    {
      const gchar *seqid;
      gssize seqid_length;

      seqid = log_msg_get_value(lm, meta_seqid, &seqid_length);
      seqid = APPEND_ZERO(seqid, seqid_length);
      if (seqid[0])
        seq_num = strtol(seqid, NULL, 10);
      else
        seq_num = 0;
    }
  
  /* no template was specified, use default */
  stamp = &lm->timestamps[LM_TS_STAMP];

  if ((self->flags & LW_SYSLOG_PROTOCOL) || (self->options->options & LWO_SYSLOG_PROTOCOL))
    {
      gint len;
       
      /* we currently hard-wire version 1 */
      g_string_sprintf(result, "<%d>%d ", lm->pri, 1);
 
      log_stamp_append_format(stamp, result, TS_FMT_ISO, 
                              time_zone_info_get_offset(self->options->template_options.time_zone_info[LTZ_SEND], stamp->time.tv_sec),
                              self->options->template_options.frac_digits);
      g_string_append_c(result, ' ');
      
      log_writer_append_value(result, lm, LM_V_HOST, TRUE, TRUE);
      log_writer_append_value(result, lm, LM_V_PROGRAM, TRUE, TRUE);
      log_writer_append_value(result, lm, LM_V_PID, TRUE, TRUE);
      log_writer_append_value(result, lm, LM_V_MSGID, TRUE, TRUE);

#if 0
      if (lm->flags & LF_LOCAL)
        {
          gchar sequence_id[16];
          
          g_snprintf(sequence_id, sizeof(sequence_id), "%d", seq_num);
          log_msg_update_sdata(lm, "meta", "sequenceId", sequence_id);
        }
#endif
      len = result->len;
      log_msg_append_format_sdata(lm, result);
      if (len == result->len)
        {
          /* NOTE: sd_param format did not generate any output, take it as an empty SD string */
          g_string_append_c(result, '-');
        }
       
      if (self->options->template)
        {
          g_string_append_c(result, ' ');
          if (lm->flags & LF_UTF8)
            g_string_append_len(result, "\xEF\xBB\xBF", 3);
          log_template_append_format(self->options->template, lm, 
                                     &self->options->template_options,
                                     LTZ_SEND,
                                     seq_num,
                                     result);
        }
      else
        {
          const gchar *p;
          gssize len;

          p = log_msg_get_value(lm, LM_V_MESSAGE, &len);
          g_string_append_c(result, ' ');
          if (len != 0)
            {
              if (lm->flags & LF_UTF8)
                g_string_append_len(result, "\xEF\xBB\xBF", 3);

              g_string_append_len(result, p, len);
            }
        }
      g_string_append_c(result, '\n');
    }
  else
    {

      if (self->options->template)
        {
          template = self->options->template;
        }
      else if (self->flags & LW_FORMAT_FILE)
        {
          template = self->options->file_template;
        }
      else if ((self->flags & LW_FORMAT_PROTO))
        {
          template = self->options->proto_template;
        }
      
      if (template)
        {
          log_template_format(template, lm, 
                              &self->options->template_options,
                              LTZ_SEND,
                              seq_num,
                              result);

        }
      else 
        {
          const gchar *p;
          gssize len;

          if (self->flags & LW_FORMAT_FILE)
            {
              log_stamp_format(stamp, result, self->options->template_options.ts_format,
                               time_zone_info_get_offset(self->options->template_options.time_zone_info[LTZ_SEND], stamp->time.tv_sec),
                               self->options->template_options.frac_digits);
            }
          else if (self->flags & LW_FORMAT_PROTO)
            {
              g_string_sprintf(result, "<%d>", lm->pri);

              /* always use BSD timestamp by default, the use can override this using a custom template */
              log_stamp_append_format(stamp, result, TS_FMT_BSD,
                                      time_zone_info_get_offset(self->options->template_options.time_zone_info[LTZ_SEND], stamp->time.tv_sec),
                                      self->options->template_options.frac_digits);
            }
          g_string_append_c(result, ' ');

          p = log_msg_get_value(lm, LM_V_HOST, &len);
          g_string_append_len(result, p, len);
          g_string_append_c(result, ' ');

          if ((lm->flags & LF_LEGACY_MSGHDR))
            {
              p = log_msg_get_value(lm, LM_V_LEGACY_MSGHDR, &len);
              g_string_append_len(result, p, len);
            }
          else
            {
              p = log_msg_get_value(lm, LM_V_PROGRAM, &len);
              if (len > 0)
                {
                  g_string_append_len(result, p, len);
                  p = log_msg_get_value(lm, LM_V_PID, &len);
                  if (len > 0)
                    {
                      g_string_append_c(result, '[');
                      g_string_append_len(result, p, len);
                      g_string_append_c(result, ']');
                    }
                  g_string_append_len(result, ": ", 2);
                }
            }
          p = log_msg_get_value(lm, LM_V_MESSAGE, &len);
          g_string_append_len(result, p, len);
          g_string_append_c(result, '\n');

        }
    }
  if (self->options->options & LWO_NO_MULTI_LINE)
    {
      gchar *p;

      p = result->str;
      /* NOTE: the size is calculated to leave trailing new line */
      while ((p = find_cr_or_lf(p, result->str + result->len - p - 1)))
        {
          *p = ' ';
          p++;
        }

    }
}

static void
log_writer_broken(LogWriter *self, gint notify_code)
{
  log_pipe_notify(self->control, &self->super, notify_code, self);
}

gboolean
log_writer_flush(LogWriter *self, gboolean flush_all)
{
<<<<<<< HEAD
  gint64 num_elements;
  
  num_elements = log_queue_get_length(self->queue);
  while (num_elements > 0 && !log_writer_throttling(self))
=======
  GString *line = NULL;
  gint64 num_elements = 0;
  LogProto *proto = self->source ? ((LogWriterWatch *) self->source)->proto : NULL;

  if (!proto)
    return FALSE;
  
  line = g_string_sized_new(128);
  if (self->queue)
    num_elements = log_queue_get_length(self->queue);
  else
    num_elements = 0;

  while (num_elements > 0 && (flush_all || !log_writer_throttling(self)))
>>>>>>> a5d4d173
    {
      LogMessage *lm;
      LogPathOptions path_options = LOG_PATH_OPTIONS_INIT;
      gboolean consumed = FALSE;
      
      if (!log_queue_pop_head(self->queue, &lm, &path_options, FALSE))
        g_assert_not_reached();

      msg_set_context(lm);

      log_writer_format_log(self, lm, self->line_buffer);
      
      /* account this message against the throttle rate */
      self->throttle_buckets--;
      
      if (self->line_buffer->len)
        {
          LogProtoStatus status;

          status = log_proto_post(proto, (guchar *) self->line_buffer->str, self->line_buffer->len, &consumed);
          if (status == LPS_ERROR)
            {
<<<<<<< HEAD
=======
              msg_set_context(NULL);
              g_string_free(line, TRUE);
>>>>>>> a5d4d173
              return FALSE;
            }
          if (consumed)
            {
              self->line_buffer->str = g_malloc(self->line_buffer->allocated_len);
              self->line_buffer->str[0] = 0;
              self->line_buffer->len = 0;
            }
        }
      if (consumed)
        {
          if (lm->flags & LF_LOCAL)
            step_sequence_number(&self->seq_num);
          log_msg_ack(lm, &path_options);
          log_msg_unref(lm);
        }
      else
        {
          /* push back to the queue */
          log_queue_push_head(self->queue, lm, &path_options);

          /* force exit of the loop */
          num_elements = 1;
        }
        
      msg_set_context(NULL);
      num_elements--;
    }
  return TRUE;
}

static gboolean
log_writer_init(LogPipe *s)
{
  LogWriter *self = (LogWriter *) s;

  if (!self->queue)
    self->queue = log_queue_new(self->options->mem_fifo_size);
  
  if ((self->options->options & LWO_NO_STATS) == 0 && !self->dropped_messages)
    {
      stats_register_counter(self->stats_level, self->stats_source | SCS_DESTINATION, self->stats_id, self->stats_instance, SC_TYPE_DROPPED, &self->dropped_messages);
      if (self->options->suppress > 0)
        stats_register_counter(self->stats_level, self->stats_source | SCS_DESTINATION, self->stats_id, self->stats_instance, SC_TYPE_SUPPRESSED, &self->suppressed_messages);
      stats_register_counter(self->stats_level, self->stats_source | SCS_DESTINATION, self->stats_id, self->stats_instance, SC_TYPE_PROCESSED, &self->processed_messages);
      
      stats_register_counter(self->stats_level, self->stats_source | SCS_DESTINATION, self->stats_id, self->stats_instance, SC_TYPE_STORED, &self->stored_messages);
    }
  return TRUE;
}

static gboolean
log_writer_deinit(LogPipe *s)
{
  LogWriter *self = (LogWriter *) s;

  log_writer_flush(self, TRUE);
  if (self->source)
    {
      g_source_destroy(self->source);
      g_source_unref(self->source);
      self->source = NULL;
    }

  stats_unregister_counter(self->stats_source | SCS_DESTINATION, self->stats_id, self->stats_instance, SC_TYPE_DROPPED, &self->dropped_messages);
  stats_unregister_counter(self->stats_source | SCS_DESTINATION, self->stats_id, self->stats_instance, SC_TYPE_SUPPRESSED, &self->suppressed_messages);
  stats_unregister_counter(self->stats_source | SCS_DESTINATION, self->stats_id, self->stats_instance, SC_TYPE_PROCESSED, &self->processed_messages);
  stats_unregister_counter(self->stats_source | SCS_DESTINATION, self->stats_id, self->stats_instance, SC_TYPE_STORED, &self->stored_messages);
  
  return TRUE;
}

static void
log_writer_free(LogPipe *s)
{
  LogWriter *self = (LogWriter *) s;
  
  if (self->line_buffer)
    g_string_free(self->line_buffer, TRUE);
  if (self->queue)
    log_queue_free(self->queue);
  log_writer_last_msg_release(self);
  g_free(self->stats_id);
  g_free(self->stats_instance);
  log_pipe_free_method(s);
}

gboolean
log_writer_reopen(LogPipe *s, LogProto *proto)
{
  LogWriter *self = (LogWriter *) s;
  
  /* old fd is freed by the source */
  if (self->source)
    {
      g_source_destroy(self->source);
      g_source_unref(self->source);
      self->source = NULL;
    }
  
  if (proto)
    {
      self->source = log_writer_watch_new(self, proto);
      g_source_attach(self->source, NULL);
    }
  init_sequence_number(&self->seq_num);
  
  return TRUE;
}

void
log_writer_set_options(LogWriter *self, LogPipe *control, LogWriterOptions *options, gint stats_level, gint stats_source, const gchar *stats_id, const gchar *stats_instance)
{
  self->control = control;
  self->options = options;

  self->stats_level = stats_level;
  self->stats_source = stats_source;
  self->stats_id = stats_id ? g_strdup(stats_id) : NULL;
  self->stats_instance = stats_instance ? g_strdup(stats_instance) : NULL;

  self->throttle_buckets = self->options->throttle;
}

LogPipe *
log_writer_new(guint32 flags)
{
  LogWriter *self = g_new0(LogWriter, 1);
  
  log_pipe_init_instance(&self->super);
  self->super.init = log_writer_init;
  self->super.deinit = log_writer_deinit;
  self->super.queue = log_writer_queue;
  self->super.free_fn = log_writer_free;

  self->flags = flags;
  self->last_msg = NULL;
  self->last_msg_count = 0;
  self->last_msg_timerid = 0;
  self->line_buffer = g_string_sized_new(128);
  return &self->super;
}

void 
log_writer_options_defaults(LogWriterOptions *options)
{
  options->mem_fifo_size = -1;
  options->template = NULL;
  options->flush_lines = -1;
  options->flush_timeout = -1;
  log_template_options_defaults(&options->template_options);
  options->time_reopen = -1;
  options->suppress = 0;
}

void 
log_writer_options_set_template_escape(LogWriterOptions *options, gboolean enable)
{
  if (options->template && options->template->def_inline)
    {
      log_template_set_escape(options->template, enable);
    }
  else
    {
      msg_error("Macro escaping can only be specified for inline templates", NULL);
    }
}


/*
 * NOTE: options_init and options_destroy are a bit weird, because their
 * invocation is not completely symmetric:
 *
 *   - init is called from driver init (e.g. affile_dd_init), 
 *   - destroy is called from driver free method (e.g. affile_sd_free, NOT affile_dd_deinit)
 *
 * The reason:
 *   - when initializing the reloaded configuration fails for some reason,
 *     we have to fall back to the old configuration, thus we cannot dump
 *     the information stored in the Options structure.
 *
 * For the reasons above, init and destroy behave the following way:
 *
 *   - init is idempotent, it can be called multiple times without leaking
 *     memory, and without loss of information
 *   - destroy is only called once, when the options are indeed to be destroyed
 *
 * As init allocates memory, it has to take care about freeing memory
 * allocated by the previous init call (or it has to reuse those).
 *   
 */
void
log_writer_options_init(LogWriterOptions *options, GlobalConfig *cfg, guint32 option_flags)
{
  LogTemplate *template;
  gchar *time_zone[2];
  TimeZoneInfo *time_zone_info[2];
  gint i;

  template = log_template_ref(options->template);

  for (i = 0; i < LTZ_MAX; i++)
    {
      time_zone[i] = options->template_options.time_zone[i];
      time_zone_info[i] = options->template_options.time_zone_info[i];
      options->template_options.time_zone[i] = NULL;
      options->template_options.time_zone_info[i] = NULL;
    }

  log_writer_options_destroy(options);
  log_template_options_destroy(&options->template_options);
  
  /* restroe the config */
  options->template = template;
  for (i = 0; i < LTZ_MAX; i++)
    {
      options->template_options.time_zone[i] = time_zone[i];
      options->template_options.time_zone_info[i] = time_zone_info[i];
    }
  log_template_options_init(&options->template_options, cfg);
  options->options |= option_flags;
  if (options->mem_fifo_size == -1)
    options->mem_fifo_size = MAX(1000, cfg->log_fifo_size);
    
  if (options->flush_lines == -1)
    options->flush_lines = cfg->flush_lines;
  if (options->flush_timeout == -1)
    options->flush_timeout = cfg->flush_timeout;
    
  if (options->mem_fifo_size < options->flush_lines)
    {
      msg_error("The value of flush_lines must be less than log_fifo_size",
                evt_tag_int("log_fifo_size", options->mem_fifo_size),
                evt_tag_int("flush_lines", options->flush_lines),
                NULL);
      options->flush_lines = options->mem_fifo_size - 1;
    }

  if (options->time_reopen == -1)
    options->time_reopen = cfg->time_reopen;
  options->file_template = log_template_ref(cfg->file_template);
  options->proto_template = log_template_ref(cfg->proto_template);
}

void
log_writer_options_destroy(LogWriterOptions *options)
{
  log_template_options_destroy(&options->template_options);
  log_template_unref(options->template);
  log_template_unref(options->file_template);
  log_template_unref(options->proto_template);
}

gint
log_writer_options_lookup_flag(const gchar *flag)
{
  if (strcmp(flag, "syslog_protocol") == 0 || strcmp(flag, "syslog-protocol") == 0)
    return LWO_SYSLOG_PROTOCOL;
  if (strcmp(flag, "no-multi-line") == 0 || strcmp(flag, "no_multi_line") == 0)
    return LWO_NO_MULTI_LINE;
  msg_error("Unknown dest writer flag", evt_tag_str("flag", flag), NULL);
  return 0;
}<|MERGE_RESOLUTION|>--- conflicted
+++ resolved
@@ -695,27 +695,18 @@
 gboolean
 log_writer_flush(LogWriter *self, gboolean flush_all)
 {
-<<<<<<< HEAD
-  gint64 num_elements;
-  
-  num_elements = log_queue_get_length(self->queue);
-  while (num_elements > 0 && !log_writer_throttling(self))
-=======
-  GString *line = NULL;
   gint64 num_elements = 0;
   LogProto *proto = self->source ? ((LogWriterWatch *) self->source)->proto : NULL;
-
+  
   if (!proto)
     return FALSE;
-  
-  line = g_string_sized_new(128);
+
   if (self->queue)
     num_elements = log_queue_get_length(self->queue);
   else
     num_elements = 0;
 
   while (num_elements > 0 && (flush_all || !log_writer_throttling(self)))
->>>>>>> a5d4d173
     {
       LogMessage *lm;
       LogPathOptions path_options = LOG_PATH_OPTIONS_INIT;
@@ -738,11 +729,7 @@
           status = log_proto_post(proto, (guchar *) self->line_buffer->str, self->line_buffer->len, &consumed);
           if (status == LPS_ERROR)
             {
-<<<<<<< HEAD
-=======
               msg_set_context(NULL);
-              g_string_free(line, TRUE);
->>>>>>> a5d4d173
               return FALSE;
             }
           if (consumed)
