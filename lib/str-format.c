--- conflicted
+++ resolved
@@ -5,97 +5,153 @@
 
 static gchar digits[] = "0123456789abcdef";
 
+/* format 64 bit ints */
+
 static inline gint
-<<<<<<< HEAD
-format_uint32_base10_rev(gchar *result, gsize result_len, gint sign, guint32 value)
-=======
-format_uint64_base10_rev(gchar *result, gsize result_len, guint64 value)
+format_uint64_base10_rev(gchar *result, gsize result_len, gint sign, guint64 value)
+{
+  gchar *p;
+  gboolean negative = FALSE;
+  gboolean first = TRUE;
+
+  if (sign && ((gint64) value) < 0)
+    {
+      value = -((gint64) value);
+      negative = TRUE;
+    }
+
+  p = result;
+  while (first || (result_len > 0 && value > 0))
+    {
+      *p = digits[value % 10];
+      value /= 10;
+      p++;
+      result_len--;
+      first = FALSE;
+    }
+  if (negative && result_len > 0)
+    {
+      *p = '-';
+      p++;
+    }
+  return p - result;
+}
+
+static inline gint
+format_uint64_base16_rev(gchar *result, gsize result_len, guint64 value)
 {
   gchar *p;
 
   p = result;
   while (result_len > 0 && value > 0)
     {
+      *p = digits[value & 0x0F];
+      value >>= 4;
+      p++;
+      result_len--;
+    }
+  return p - result;
+}
+
+static gint
+format_padded_int64(GString *result, gint field_len, gchar pad_char, gint sign, gint base, guint64 value)
+{
+  gchar num[64];
+  gint len, i, pos;
+
+  if (base == 10)
+    len = format_uint64_base10_rev(num, sizeof(num), sign, value);
+  else if (base == 16)
+    len = format_uint64_base16_rev(num, sizeof(num), value);
+  else
+    return 0;
+
+  if (field_len == 0 || field_len < len)
+    field_len = len;
+
+  pos = result->len;
+  if (G_UNLIKELY(result->allocated_len < pos + field_len + 1))
+    {
+      g_string_set_size(result, pos + field_len);
+    }
+  else
+    {
+      result->len += field_len;
+      result->str[pos + field_len] = 0;
+    }
+
+  memset(result->str + pos, pad_char, field_len - len);
+  for (i = 0; i < len; i++)
+    {
+      result->str[pos + field_len - i - 1] = num[i];
+    }
+  return field_len;
+}
+
+gint
+format_uint64_padded(GString *result, gint field_len, gchar pad_char, gint base, guint64 value)
+{
+  return format_padded_int64(result, field_len, pad_char, 0, base, value);
+}
+
+gint
+format_int64_padded(GString *result, gint field_len, gchar pad_char, gint base, gint64 value)
+{
+  return format_padded_int64(result, field_len, pad_char, 1, base, value);
+}
+
+/* format 32 bit ints */
+
+static inline gint
+format_uint32_base10_rev(gchar *result, gsize result_len, gint sign, guint32 value)
+{
+  gchar *p;
+  gboolean negative = 0;
+  gboolean first = TRUE;
+
+  if (sign && ((gint32) value) < 0)
+    {
+      value = -((gint32) value);
+      negative = 1;
+    }
+
+  p = result;
+  while (first || (result_len > 0 && value > 0))
+    {
       *p = digits[value % 10];
       value /= 10;
       p++;
       result_len--;
+      first = FALSE;
+    }
+  if (negative && result_len > 0)
+    {
+      *p = '-';
+      p++;
     }
   return p - result;
 }
 
 static inline gint
-format_uint32_base10_rev(gchar *result, gsize result_len, guint32 value)
->>>>>>> 46bbdf9a
+format_uint32_base16_rev(gchar *result, gsize result_len, guint32 value)
 {
   gchar *p;
-  gboolean negative = 0;
-
-  if (sign && ((gint32) value) < 0)
-    {
-      value = -((gint32) value);
-      negative = 1;
-    }
   gboolean first = TRUE;
 
   p = result;
   while (first || (result_len > 0 && value > 0))
     {
-      *p = digits[value % 10];
-      value /= 10;
+      *p = digits[value & 0x0F];
+      value >>= 4;
       p++;
       result_len--;
       first = FALSE;
     }
-  if (negative && result_len > 0)
-    {
-      *p = '-';
-      p++;
-    }
   return p - result;
 }
 
-static inline gint
-format_uint32_base16_rev(gchar *result, gsize result_len, guint32 value)
-{
-  gchar *p;
-  gboolean first = TRUE;
-
-  p = result;
-  while (first || (result_len > 0 && value > 0))
-    {
-      *p = digits[value & 0x0F];
-      value >>= 4;
-      p++;
-      result_len--;
-      first = FALSE;
-    }
-  return p - result;
-}
-
-<<<<<<< HEAD
 static gint
-format_padded_integer(GString *result, gint field_len, gchar pad_char, gint sign, gint base, guint32 value)
-=======
-static inline gint
-format_uint64_base16_rev(gchar *result, gsize result_len, guint64 value)
-{
-  gchar *p;
-
-  p = result;
-  while (result_len > 0 && value > 0)
-    {
-      *p = digits[value & 0x0F];
-      value >>= 4;
-      p++;
-      result_len--;
-    }
-  return p - result;
-}
-
-gint
-format_uint32_padded(GString *result, gint field_len, gchar pad_char, gint base, guint32 value)
->>>>>>> 46bbdf9a
+format_padded_int32(GString *result, gint field_len, gchar pad_char, gint sign, gint base, guint32 value)
 {
   gchar num[32];
   gint len, i, pos;
@@ -130,53 +186,18 @@
 }
 
 gint
-<<<<<<< HEAD
 format_uint32_padded(GString *result, gint field_len, gchar pad_char, gint base, guint32 value)
 {
-  return format_padded_integer(result, field_len, pad_char, 0, base, value);
+  return format_padded_int32(result, field_len, pad_char, 0, base, value);
 }
 
 gint
 format_int32_padded(GString *result, gint field_len, gchar pad_char, gint base, gint32 value)
 {
-  return format_padded_integer(result, field_len, pad_char, 1, base, value);
-}
-
-=======
-format_uint64_padded(GString *result, gint field_len, gchar pad_char, gint base, guint64 value)
-{
-  gchar num[64];
-  gint len, i, pos;
-
-  if (base == 10)
-    len = format_uint64_base10_rev(num, sizeof(num), value);
-  else if (base == 16)
-    len = format_uint64_base16_rev(num, sizeof(num), value);
-  else
-    return 0;
-
-  if (field_len == 0 || field_len < len)
-    field_len = len;
-
-  pos = result->len;
-  if (G_UNLIKELY(result->allocated_len < pos + field_len + 1))
-    {
-      g_string_set_size(result, pos + field_len);
-    }
-  else
-    {
-      result->len += field_len;
-      result->str[pos + field_len] = 0;
-    }
-
-  memset(result->str + pos, pad_char, field_len - len);
-  for (i = 0; i < len; i++)
-    {
-      result->str[pos + field_len - i - 1] = num[i];
-    }
-  return field_len;
-}
->>>>>>> 46bbdf9a
+  return format_padded_int32(result, field_len, pad_char, 1, base, value);
+}
+
+/* parse 32 bit ints */
 
 gboolean
 scan_uint32(const gchar **buf, gint *left, gint field_width, guint32 *num)
