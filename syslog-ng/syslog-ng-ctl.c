/*
 * Copyright (c) 2002-2010 BalaBit IT Ltd, Budapest, Hungary
 * Copyright (c) 1998-2010 Balázs Scheidler
 *
 * This library is free software; you can redistribute it and/or
 * modify it under the terms of the GNU Lesser General Public
 * License as published by the Free Software Foundation; either
 * version 2.1 of the License, or (at your option) any later version.
 *
 * This library is distributed in the hope that it will be useful,
 * but WITHOUT ANY WARRANTY; without even the implied warranty of
 * MERCHANTABILITY or FITNESS FOR A PARTICULAR PURPOSE.  See the GNU
 * Lesser General Public License for more details.
 *
 * You should have received a copy of the GNU Lesser General Public
 * License along with this library; if not, write to the Free Software
 * Foundation, Inc., 51 Franklin St, Fifth Floor, Boston, MA  02110-1301  USA
 *
 * As an additional exemption you are allowed to compile & link against the
 * OpenSSL libraries as published by the OpenSSL project. See the file
 * COPYING for details.
 *
 */

#include "syslog-ng.h"
#include "gsocket.h"

#include <stdio.h>
#include <string.h>
#include <stdlib.h>

#if HAVE_GETOPT_H
#include <getopt.h>
#endif

static gchar *control_name = PATH_CONTROL_SOCKET;
static gint control_socket = -1;

static gboolean
slng_send_cmd(gchar *cmd)
{
  GSockAddr *saddr = NULL;

  if (control_socket == -1)
    {
      saddr = g_sockaddr_unix_new(control_name);
      control_socket = socket(PF_UNIX, SOCK_STREAM, 0);

      if (control_socket == -1)
        {
          fprintf(stderr, "Error opening control socket, socket='%s', error='%s'\n", control_name, strerror(errno));
          goto error;
        }

      if (g_connect(control_socket, saddr) != G_IO_STATUS_NORMAL)
        {
          fprintf(stderr, "Error connecting control socket, socket='%s', error='%s'\n", control_name, strerror(errno));
          close(control_socket);
          control_socket = -1;
          goto error;
        }
    }

  if (write(control_socket, cmd, strlen(cmd)) < 0)
    {
      fprintf(stderr, "Error sending command on control sokcet, socket='%s', cmd='%s', error='%s'\n", control_name, cmd, strerror(errno));
      goto error;
    }

  return TRUE;

error:
  if (saddr)
    g_sockaddr_unref(saddr);

  return FALSE;
}

#define BUFF_LEN 8192

static GString *
slng_read_response(void)
{
  gsize len = 0;
  gchar buff[BUFF_LEN];
  GString *rsp = NULL;

  if (control_socket == -1)
    {
      fprintf(stderr, "Error reading control socket, socket is not connected\n");
      return NULL;
    }

  rsp = g_string_sized_new(256);

  while (1)
    {
      if ((len = read(control_socket, buff, BUFF_LEN - 1)) < 0)
        {
          fprintf(stderr, "Error reading control socket, error='%s'\n", strerror(errno));
          g_string_free(rsp, TRUE);
          return NULL;
        }

      if (len == 0)
        {
          fprintf(stderr, "EOF occured while reading control socket\n");
          g_string_free(rsp, TRUE);
          return NULL;
        }

      g_string_append_len(rsp, buff, len);

      if (rsp->str[rsp->len - 1] == '\n' &&
          rsp->str[rsp->len - 2] == '.' &&
          rsp->str[rsp->len - 3] == '\n')
        {
          g_string_truncate(rsp, rsp->len - 3);
          break;
        }

    }

  return rsp;
}

static gchar *verbose_set = NULL;

static gint
slng_verbose(int argc, char *argv[], const gchar *mode)
{
  gint ret = 0;
  GString *rsp = NULL;
  gchar buff[256];

  if (!verbose_set)
    snprintf(buff, 255, "LOG %s\n", mode);
  else
    snprintf(buff, 255, "LOG %s %s\n", mode,
        strncasecmp(verbose_set, "on", 2) == 0 || verbose_set[0] == '1' ? "ON" : "OFF");

  g_strup(buff);

  if (!(slng_send_cmd(buff) && ((rsp = slng_read_response()) != NULL)))
    return 1;

  if (!verbose_set)
    printf("%s\n", rsp->str);
  else
    ret = g_str_equal(rsp->str, "OK");

  g_string_free(rsp, TRUE);

  return ret;
}

static GOptionEntry verbose_options[] =
{
  { "set", 's', 0, G_OPTION_ARG_STRING, &verbose_set,
    "enable/disable messages", "<on|off|0|1>" },
  { NULL, 0, 0, G_OPTION_ARG_NONE, NULL, NULL }
};

static gint
slng_stats(int argc, char *argv[], const gchar *mode)
{
  GString *rsp = NULL;

  if (!(slng_send_cmd("STATS\n") && ((rsp = slng_read_response()) != NULL)))
    return 1;

  printf("%s\n", rsp->str);

  g_string_free(rsp, TRUE);

  return 0;
}

static gint
slng_reload(int argc, char *argv[], const gchar *mode)
{
  GString *rsp = NULL;

  if (!(slng_send_cmd("RELOAD\n") && ((rsp = slng_read_response()) != NULL)))
    return 1;

  printf("%s\n", rsp->str);

  g_string_free(rsp, TRUE);

  return 0;
}

const gchar *
slng_mode(int *argc, char **argv[])
{
  gint i;
  const gchar *mode;

  for (i = 1; i < (*argc); i++)
    {
      if ((*argv)[i][0] != '-')
        {
          mode = (*argv)[i];
          memmove(&(*argv)[i], &(*argv)[i+1], ((*argc) - i) * sizeof(gchar *));
          (*argc)--;
          return mode;
        }
    }
  return NULL;
}

static GOptionEntry slng_options[] =
{
  { "control", 'c', 0, G_OPTION_ARG_STRING, &control_name,
    "syslog-ng control socket", "<socket>" },
  { NULL, 0, 0, G_OPTION_ARG_NONE, NULL, NULL }
};

static struct
{
  const gchar *mode;
  const GOptionEntry *options;
  const gchar *description;
  gint (*main)(gint argc, gchar *argv[], const gchar *mode);
} modes[] =
{
  { "stats", NULL, "Dump syslog-ng statistics", slng_stats },
  { "reload", NULL, "Reload syslog-ng", slng_reload },
  { "verbose", verbose_options, "Enable/query verbose messages", slng_verbose },
  { "debug", verbose_options, "Enable/query debug messages", slng_verbose },
  { "trace", verbose_options, "Enable/query trace messages", slng_verbose },
  { NULL, NULL },
};

void
usage(const gchar *bin_name)
{
  gint mode;

  fprintf(stderr, "Syntax: %s <command> [options]\nPossible commands are:\n", bin_name);
  for (mode = 0; modes[mode].mode; mode++)
    {
      fprintf(stderr, "    %-12s %s\n", modes[mode].mode, modes[mode].description);
    }
  exit(1);
}

int
main(int argc, char *argv[])
{
  const gchar *mode_string;
  GOptionContext *ctx;
  gint mode;
  GError *error = NULL;

  mode_string = slng_mode(&argc, &argv);
  if (!mode_string)
    {
      usage(argv[0]);
    }

  ctx = NULL;
  for (mode = 0; modes[mode].mode; mode++)
    {
      if (strcmp(modes[mode].mode, mode_string) == 0)
        {
          ctx = g_option_context_new(mode_string);
          #if GLIB_CHECK_VERSION (2, 12, 0)
          g_option_context_set_summary(ctx, modes[mode].description);
<<<<<<< HEAD
          if (modes[mode].options)
            g_option_context_add_main_entries(ctx, modes[mode].options, NULL);
=======
          #endif
          g_option_context_add_main_entries(ctx, modes[mode].options, NULL);
>>>>>>> 789f906d
          g_option_context_add_main_entries(ctx, slng_options, NULL);
          break;
        }
    }
  if (!ctx)
    {
      fprintf(stderr, "Unknown command\n");
      usage(argv[0]);
    }

  if (!g_option_context_parse(ctx, &argc, &argv, &error))
    {
      fprintf(stderr, "Error parsing command line arguments: %s\n", error ? error->message : "Invalid arguments");
      g_clear_error(&error);
      g_option_context_free(ctx);
      return 1;
    }
  g_option_context_free(ctx);

  return modes[mode].main(argc, argv, modes[mode].mode);
}<|MERGE_RESOLUTION|>--- conflicted
+++ resolved
@@ -266,15 +266,11 @@
       if (strcmp(modes[mode].mode, mode_string) == 0)
         {
           ctx = g_option_context_new(mode_string);
-          #if GLIB_CHECK_VERSION (2, 12, 0)
+#if GLIB_CHECK_VERSION (2, 12, 0)
           g_option_context_set_summary(ctx, modes[mode].description);
-<<<<<<< HEAD
+#endif
           if (modes[mode].options)
             g_option_context_add_main_entries(ctx, modes[mode].options, NULL);
-=======
-          #endif
-          g_option_context_add_main_entries(ctx, modes[mode].options, NULL);
->>>>>>> 789f906d
           g_option_context_add_main_entries(ctx, slng_options, NULL);
           break;
         }
